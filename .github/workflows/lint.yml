--- conflicted
+++ resolved
@@ -28,15 +28,10 @@
           if ! command -v pwsh >/dev/null 2>&1; then
             if [[ "$RUNNER_OS" == "Linux" ]]; then
               sudo apt-get update
-<<<<<<< HEAD
               sudo apt-get install -y wget apt-transport-https \
                 software-properties-common
               wget -q https://packages.microsoft.com/config/ubuntu/22.04/\
               packages-microsoft-prod.deb
-=======
-              sudo apt-get install -y wget apt-transport-https software-properties-common
-              wget -q https://packages.microsoft.com/config/ubuntu/22.04/packages-microsoft-prod.deb
->>>>>>> 63b98f91
               sudo dpkg -i packages-microsoft-prod.deb
               sudo apt-get update
               sudo apt-get install -y powershell
@@ -71,12 +66,9 @@
         run: |
           $ErrorActionPreference = 'Stop'
           try {
-<<<<<<< HEAD
             if (-not (Get-Module -ListAvailable -Name PSScriptAnalyzer |\
                 Where-Object { $_.Version -ge [version]'1.22.0' })) {
-=======
-            if (-not (Get-Module -ListAvailable -Name PSScriptAnalyzer | Where-Object { $_.Version -ge [version]'1.22.0' })) {
->>>>>>> 63b98f91
+
               Install-Module -Name PSScriptAnalyzer -RequiredVersion 1.22.0 -Scope CurrentUser -Force
             }
             Write-Host "PSScriptAnalyzer ready" -ForegroundColor Green
