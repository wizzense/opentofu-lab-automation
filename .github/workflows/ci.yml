--- conflicted
+++ resolved
@@ -11,29 +11,21 @@
     steps:
       - uses: actions/checkout@v4
       - uses: ./.github/actions/lint
-
-<<<<<<< HEAD
   tests:
     needs: lint
     runs-on: windows-latest
     steps:
       - uses: actions/checkout@v4
-
-=======
   pester:
     runs-on: windows-latest
     needs: lint
     steps:
       - uses: actions/checkout@v4
->>>>>>> 6458f6a9
+
       - name: Install Pester
         shell: pwsh
         run: |
           Install-Module -Name Pester -Force -Scope CurrentUser
-<<<<<<< HEAD
-
-=======
->>>>>>> 6458f6a9
       - name: Run Pester
         shell: pwsh
         run: |
