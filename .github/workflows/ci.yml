--- conflicted
+++ resolved
@@ -128,7 +128,6 @@
         continue-on-error: ${{ runner.os != 'Windows' }}
         shell: bash
         run: |
-<<<<<<< HEAD
           pwsh -NoLogo -NoProfile -Command "Invoke-Pester -Configuration tests/PesterConfiguration.psd1 -ErrorAction Stop"
 
       - name: Upload coverage
@@ -137,9 +136,7 @@
         with:
           name: pester-coverage-${{ matrix.os }}
           path: coverage/coverage.xml
-=======
-          pwsh -NoLogo -NoProfile -Command "Invoke-Pester -Configuration tests/PesterConfiguration.psd1"
->>>>>>> 2fc0387f
+
 
   pytest:
     needs: pester
