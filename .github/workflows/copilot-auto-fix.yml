name: Copilot-CLI Suggest
on: workflow_dispatch

permissions:
  contents: write
  pull-requests: write
  issues: read

jobs:
  copilot:
    runs-on: ubuntu-latest
    steps:
      - uses: actions/checkout@v4

      - name: Authenticate gh
        run: echo "${{ secrets.GITHUB_TOKEN }}" | gh auth login --with-token
        env:
          GH_TOKEN: ${{ secrets.GITHUB_TOKEN }}

      - name: Install Copilot extension
        run: gh extension install github/gh-copilot --force

      - name: Suggest fixes for each open issue
        env:
          GH_TOKEN: ${{ secrets.GITHUB_TOKEN }}
        run: |
          for num in $(gh issue list --state open --json number -q '.[].number'); do
<<<<<<< HEAD
            body=$(gh issue view "$num" --json body -q .body)
            echo "$body" > issue.txt
            github-copilot-cli suggest --repo ${{ github.repository }} --issue issue.txt || true
=======
            # Get Copilot’s suggestion
            gh copilot suggest "Fix issue #$num in ${{ github.repository }}" > suggestion.md || true
            # Post it back to the issue
            gh issue comment "$num" -F suggestion.md
>>>>>>> 26f45984
          done<|MERGE_RESOLUTION|>--- conflicted
+++ resolved
@@ -25,14 +25,9 @@
           GH_TOKEN: ${{ secrets.GITHUB_TOKEN }}
         run: |
           for num in $(gh issue list --state open --json number -q '.[].number'); do
-<<<<<<< HEAD
-            body=$(gh issue view "$num" --json body -q .body)
-            echo "$body" > issue.txt
-            github-copilot-cli suggest --repo ${{ github.repository }} --issue issue.txt || true
-=======
             # Get Copilot’s suggestion
             gh copilot suggest "Fix issue #$num in ${{ github.repository }}" > suggestion.md || true
             # Post it back to the issue
             gh issue comment "$num" -F suggestion.md
->>>>>>> 26f45984
+
           done