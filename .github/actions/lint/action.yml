--- conflicted
+++ resolved
@@ -14,12 +14,8 @@
       run: Install-Module -Name PSScriptAnalyzer -Force -Scope CurrentUser
     - name: Run Script Analyzer
       shell: pwsh
-<<<<<<< HEAD
       run: |
         Invoke-ScriptAnalyzer -Path . -Recurse -Severity Error,Warning -EnableExit -ErrorAction Stop
-=======
-      run: Invoke-ScriptAnalyzer -Path . -Recurse -Severity Error,Warning -EnableExit
->>>>>>> 825d3a46
     - name: Run ruff
       shell: bash
       run: ruff .