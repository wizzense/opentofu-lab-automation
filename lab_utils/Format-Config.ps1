--- conflicted
+++ resolved
@@ -1,52 +1,45 @@
-function Format-Config {
-    [CmdletBinding()]
-    param(
-        [Parameter(Mandatory, ValueFromPipeline = $true,
-                   ValueFromPipelineByPropertyName = $true)]
-<<<<<<< HEAD
-=======
-        [AllowNull()]
->>>>>>> fba34c3b
-        [pscustomobject]$Config
-    )
-
-    begin {
-        $hasInput = $false
-
-        # Preserve validation behavior when -Config $null is passed explicitly
-        if ($PSBoundParameters.ContainsKey('Config') -and $null -eq $Config) {
-            throw [System.Management.Automation.ParameterBindingValidationException]::new(
-                "Cannot validate argument on parameter 'Config'. The argument is null or empty. Provide an argument that is not null or empty, and then try the command again."
-            )
-        }
-    }
-<<<<<<< HEAD
-
-=======
-
->>>>>>> fba34c3b
-    process {
-        $hasInput = $true
-
-        if ($null -eq $Config) {
-            throw [System.ArgumentException]::new(
-                'A configuration object must be provided via -Config or the pipeline.',
-                'Config'
-            )
-        }
-
-        # Serialize the configuration object to indented JSON so nested
-        # properties are easier to read in the console output.  Depth 10
-        # should be sufficient for our current config structure.
-        $Config | ConvertTo-Json -Depth 10
-    }
-
-    end {
-        if (-not $hasInput) {
-            throw [System.ArgumentException]::new(
-                'A configuration object must be provided via -Config or the pipeline.',
-                'Config'
-            )
-        }
-    }
-}+function Format-Config {
+    [CmdletBinding()]
+    param(
+        [Parameter(Mandatory, ValueFromPipeline = $true,
+                   ValueFromPipelineByPropertyName = $true)]
+        [AllowNull()]
+        [pscustomobject]$Config
+    )
+
+    begin {
+        $hasInput = $false
+
+        # Preserve validation behavior when -Config $null is passed explicitly
+        if ($PSBoundParameters.ContainsKey('Config') -and $null -eq $Config) {
+            throw [System.Management.Automation.ParameterBindingValidationException]::new(
+                "Cannot validate argument on parameter 'Config'. The argument is null or empty. Provide an argument that is not null or empty, and then try the command again."
+            )
+        }
+    }
+
+    process {
+        $hasInput = $true
+
+        if ($null -eq $Config) {
+            throw [System.ArgumentException]::new(
+                'A configuration object must be provided via -Config or the pipeline.',
+                'Config'
+            )
+        }
+
+        # Serialize the configuration object to indented JSON so nested
+        # properties are easier to read in the console output.  Depth 10
+        # should be sufficient for our current config structure.
+        $Config | ConvertTo-Json -Depth 10
+    }
+
+    end {
+        if (-not $hasInput) {
+            throw [System.ArgumentException]::new(
+                'A configuration object must be provided via -Config or the pipeline.',
+                'Config'
+            )
+        }
+    }
+}