--- conflicted
+++ resolved
@@ -1,17 +1,10 @@
 Describe 'Node installation scripts' {
     BeforeAll {
-<<<<<<< HEAD
+
         $script:scriptRoot = Join-Path $PSScriptRoot '..' 'runner_scripts'
         $script:core   = (Resolve-Path -ErrorAction Stop (Join-Path $script:scriptRoot '0201_Install-NodeCore.ps1')).Path
         $script:global = (Resolve-Path -ErrorAction Stop (Join-Path $script:scriptRoot '0202_Install-NodeGlobalPackages.ps1')).Path
         $script:npm    = (Resolve-Path -ErrorAction Stop (Join-Path $script:scriptRoot '0203_Install-npm.ps1')).Path
-=======
-        $scriptRoot = Join-Path $PSScriptRoot '..' 'runner_scripts'
-        $script:core   = (Resolve-Path -ErrorAction Stop (Join-Path $scriptRoot '0201_Install-NodeCore.ps1')).Path
-        $script:global = (Resolve-Path -ErrorAction Stop (Join-Path $scriptRoot '0202_Install-NodeGlobalPackages.ps1')).Path
-        $script:npm    = (Resolve-Path -ErrorAction Stop (Join-Path $scriptRoot '0203_Install-npm.ps1')).Path
->>>>>>> 0c3d4126
-
         $env:TEMP = Join-Path ([System.IO.Path]::GetTempPath()) 'pester-temp'
         New-Item -ItemType Directory -Path $env:TEMP -Force | Out-Null
     }
