--- conflicted
+++ resolved
@@ -300,13 +300,11 @@
     $pesterConfig.Output.Verbosity = if ($Verbose) { 'Detailed' } else { 'Normal' }
     
     if ($EnableCodeCoverage) {
+    
         $pesterConfig.CodeCoverage.Enabled = $true
-<<<<<<< HEAD
         $pesterConfig.CodeCoverage.Path = @('core-runner/core_app/scripts', 'core-runner/modules')
-=======
-        $pesterConfig.CodeCoverage.Path = @('core-runner/core_app/scripts', 'pwsh/modules')
->>>>>>> e93d9f55
         $pesterConfig.CodeCoverage.OutputPath = Join-Path $OutputPath 'coverage.xml'
+        
     }
     
     $pesterConfig.TestResult.Enabled = $true
