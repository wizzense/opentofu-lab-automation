# Helper to create an isolated runner test environment.
# Returns the path to the temporary directory.

if (-not $script:RunnerTestEnvDirs) { $script:RunnerTestEnvDirs = @() }

function global:New-RunnerTestEnv {
    $root = Join-Path $TestDrive ([guid]::NewGuid())
    if (Test-Path $root) {
        Remove-Item -Recurse -Force $root -ErrorAction SilentlyContinue
    }
    if (-not (Test-Path $root)) { New-Item -ItemType Directory -Path $root -Force | Out-Null }
    $repoRoot = Join-Path $PSScriptRoot '..' '..'
    $pwshDir = Join-Path $root 'pwsh'
    if (-not (Test-Path $pwshDir)) { New-Item -ItemType Directory -Path $pwshDir -Force | Out-Null }
    Copy-Item (Join-Path $repoRoot 'core-runner' 'core_app' 'core-runner.ps1') -Destination $pwshDir

<<<<<<< HEAD
    $rsDir = Join-Path $pwshDir 'core_app/scripts'
=======
    $rsDir = Join-Path $root 'core-runner' 'core_app' 'scripts'
>>>>>>> c7ca4bf1
    if (-not (Test-Path $rsDir)) { New-Item -ItemType Directory -Path $rsDir -Force | Out-Null }
    $utils = Join-Path $pwshDir 'modules/LabRunner'
            if (-not (Test-Path $utils)) { New-Item -ItemType Directory -Path $utils -Force | Out-Null }
    
    'function Write-CustomLog { 
        param([string]$Message, [string]$Level) 
        Write-Host "[$Level] $Message"
    }' | Set-Content -Path (Join-Path $utils 'Logger.ps1')

    $labs = Join-Path $pwshDir 'lab_utils'
    if (-not (Test-Path $labs)) { New-Item -ItemType Directory -Path $labs -Force | Out-Null }
    Copy-Item (Join-Path $repoRoot 'core-runner' 'modules' 'LabRunner' 'Resolve-ProjectPath.psm1') -Destination $labs -Force -ErrorAction SilentlyContinue
    
    'function Get-LabConfig { 
        param([string]$Path) 
        Get-Content -Raw $Path | ConvertFrom-Json
    }' | Set-Content -Path (Join-Path $labs 'Get-LabConfig.ps1')
    
    'function Format-Config { 
        param($Config) 
        $Config | ConvertTo-Json -Depth 5 
    }' | Set-Content -Path (Join-Path $labs 'Format-Config.ps1')
    
    'function Get-Platform {
        if ($IsWindows) { return "Windows" }
        elseif ($IsLinux) { return "Linux" }
        elseif ($IsMacOS) { return "MacOS" }
        else { return "Unknown" }
    }' | Set-Content -Path (Join-Path $labs 'Get-Platform.ps1')
    
    'function Get-MenuSelection { }' | Set-Content -Path (Join-Path $labs 'Menu.ps1')

    # Also expose Resolve-ProjectPath from the repository root so tests invoking
    # runner.ps1 can locate it via $root/lab_utils
    $rootLabs = Join-Path $root 'lab_utils'
            if (-not (Test-Path $rootLabs)) { New-Item -ItemType Directory -Path $rootLabs -Force | Out-Null }
    Copy-Item (Join-Path $repoRoot 'core-runner' 'modules' 'LabRunner' 'Resolve-ProjectPath.psm1') -Destination $rootLabs -ErrorAction SilentlyContinue

    $cfgDir = Join-Path $root 'configs' 'config_files'
            if (-not (Test-Path $cfgDir)) { New-Item -ItemType Directory -Path $cfgDir -Force | Out-Null }
    '{}' | Set-Content -Path (Join-Path $cfgDir 'default-config.json')
    '{}' | Set-Content -Path (Join-Path $cfgDir 'recommended-config.json')

    $script:RunnerTestEnvDirs += $root
    return $root
}

function global:Remove-RunnerTestEnv {
    foreach ($envDir in $script:RunnerTestEnvDirs) {
        Remove-Item -Recurse -Force $envDir -ErrorAction SilentlyContinue
    }
    $script:RunnerTestEnvDirs = @()
}

<|MERGE_RESOLUTION|>--- conflicted
+++ resolved
@@ -14,11 +14,8 @@
     if (-not (Test-Path $pwshDir)) { New-Item -ItemType Directory -Path $pwshDir -Force | Out-Null }
     Copy-Item (Join-Path $repoRoot 'core-runner' 'core_app' 'core-runner.ps1') -Destination $pwshDir
 
-<<<<<<< HEAD
-    $rsDir = Join-Path $pwshDir 'core_app/scripts'
-=======
     $rsDir = Join-Path $root 'core-runner' 'core_app' 'scripts'
->>>>>>> c7ca4bf1
+
     if (-not (Test-Path $rsDir)) { New-Item -ItemType Directory -Path $rsDir -Force | Out-Null }
     $utils = Join-Path $pwshDir 'modules/LabRunner'
             if (-not (Test-Path $utils)) { New-Item -ItemType Directory -Path $utils -Force | Out-Null }
