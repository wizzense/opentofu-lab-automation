. (Join-Path $PSScriptRoot 'TestDriveCleanup.ps1')
if ($IsLinux -or $IsMacOS) { return }
<#
.SYNOPSIS
    Tests for runner_scripts\0001_Reset-Git.ps1

    - Verifies that the script prefers `gh repo clone` when the GitHub CLI exists.
    - Verifies that it falls back to `git clone` when `gh` is absent.
    - Verifies that it exits with a non-zero code (or throws) when the clone fails.
#>

Describe '0001_Reset-Git' -Skip:($IsLinux -or $IsMacOS) {

    BeforeAll {
        $script:ScriptPath = Join-Path $PSScriptRoot '..' 'runner_scripts' '0001_Reset-Git.ps1'
    }

    Context 'Clone command selection' {

        It 'uses **gh repo clone** when gh CLI is available' {
            $tempDir = Join-Path ([System.IO.Path]::GetTempPath()) ([guid]::NewGuid())

            $config = [pscustomobject]@{
                InfraRepoUrl  = 'https://example.com/repo.git'
                InfraRepoPath = $tempDir
            }

            Mock Get-Command { @{ Name = 'gh'; Path = 'gh.exe' } } -ParameterFilter { $Name -eq 'gh' }
            function global:gh {}
<<<<<<< HEAD
            Mock gh { $global:LASTEXITCODE = 0 }
            New-Item -ItemType Directory -Path (Join-Path $tempDir '.git') -Force
=======
            Mock gh {
                $global:LASTEXITCODE = 0
                New-Item -ItemType Directory -Path (Join-Path $tempDir '.git') -Force | Out-Null
            }
>>>>>>> 837c7189
            Mock git {}

            & $script:ScriptPath -Config $config

            Assert-MockCalled gh  -ParameterFilter { $args[0] -eq 'repo' -and $args[1] -eq 'clone' } -Times 1
            Assert-MockCalled git -Times 0

            Remove-Item $tempDir -Recurse -Force -ErrorAction SilentlyContinue
        }

        It 'falls back to **git clone** when gh CLI is missing' {
            $tempDir = Join-Path ([System.IO.Path]::GetTempPath()) ([guid]::NewGuid())

            $config = [pscustomobject]@{
                InfraRepoUrl  = 'https://example.com/repo.git'
                InfraRepoPath = $tempDir
            }

            Mock Get-Command { $null } -ParameterFilter { $Name -eq 'gh' }
            Mock git {
                $global:LASTEXITCODE = 0
                New-Item -ItemType Directory -Path (Join-Path $tempDir '.git') -Force | Out-Null
            }
            Mock gh  {}

            & $script:ScriptPath -Config $config

            Assert-MockCalled git -ParameterFilter { $args[0] -eq 'clone' } -Times 1
            Assert-MockCalled gh -Times 0

            Remove-Item $tempDir -Recurse -Force -ErrorAction SilentlyContinue
        }
    }

    Context 'Error handling' {

        It 'exits with code 1 (or throws) when clone fails' {
            $tempDir = Join-Path ([System.IO.Path]::GetTempPath()) ([guid]::NewGuid())

            $config = [pscustomobject]@{
                InfraRepoUrl  = 'https://example.com/repo.git'
                InfraRepoPath = $tempDir
            }

            # Simulate git failing
            Mock Get-Command { $null } -ParameterFilter { $Name -eq 'gh' }
            Mock git { $global:LASTEXITCODE = 1 }

            try {
                & $script:ScriptPath -Config $config
                # If the script uses `throw`, this assertion is skipped because the Try is exited.
                $LASTEXITCODE | Should -Be 1
            }
            catch {
                $_ | Should -Not -BeNullOrEmpty
            }
            finally {
                Remove-Item $tempDir -Recurse -Force -ErrorAction SilentlyContinue
            }
        }

        It 'aborts when gh CLI is unauthenticated' {
            $tempDir = Join-Path ([System.IO.Path]::GetTempPath()) ([guid]::NewGuid())

            $config = [pscustomobject]@{
                InfraRepoUrl  = 'https://example.com/repo.git'
                InfraRepoPath = $tempDir
            }

            Mock Get-Command { @{ Name = 'gh'; Path = 'gh.exe' } } -ParameterFilter { $Name -eq 'gh' }
            function global:gh {}
            Mock gh {
                param($Sub, $Action)
                if ($Sub -eq 'auth' -and $Action -eq 'status') { $global:LASTEXITCODE = 1 }
            }
            Mock git {}

            try {
                & $script:ScriptPath -Config $config
                $LASTEXITCODE | Should -Be 1
            } catch {
                $_ | Should -Not -BeNullOrEmpty
            } finally {
                Assert-MockCalled gh -ParameterFilter { $args[0] -eq 'auth' -and $args[1] -eq 'status' } -Times 1
                Assert-MockCalled gh -ParameterFilter { $args[0] -eq 'repo' -and $args[1] -eq 'clone' } -Times 0
                Assert-MockCalled git -Times 0
                Remove-Item $tempDir -Recurse -Force -ErrorAction SilentlyContinue
            }
        }
    }

    Context 'Logging' {
        It 'logs a success message when clone succeeds' {
            . (Join-Path $PSScriptRoot '..' 'runner_utility_scripts' 'Logger.ps1')
            $tempDir = Join-Path ([System.IO.Path]::GetTempPath()) ([guid]::NewGuid())

            $config = [pscustomobject]@{
                InfraRepoUrl  = 'https://example.com/repo.git'
                InfraRepoPath = $tempDir
            }

            Mock Get-Command { $null } -ParameterFilter { $Name -eq 'gh' }
            Mock git {
                $global:LASTEXITCODE = 0
                New-Item -ItemType Directory -Path (Join-Path $tempDir '.git') -Force | Out-Null
            }
            Mock Write-CustomLog {}

            & $script:ScriptPath -Config $config

            Assert-MockCalled Write-CustomLog -ParameterFilter { $Message -eq 'Clone completed successfully.' } -Times 1

            Remove-Item $tempDir -Recurse -Force -ErrorAction SilentlyContinue
        }
    }
}<|MERGE_RESOLUTION|>--- conflicted
+++ resolved
@@ -27,15 +27,10 @@
 
             Mock Get-Command { @{ Name = 'gh'; Path = 'gh.exe' } } -ParameterFilter { $Name -eq 'gh' }
             function global:gh {}
-<<<<<<< HEAD
+            
             Mock gh { $global:LASTEXITCODE = 0 }
             New-Item -ItemType Directory -Path (Join-Path $tempDir '.git') -Force
-=======
-            Mock gh {
-                $global:LASTEXITCODE = 0
-                New-Item -ItemType Directory -Path (Join-Path $tempDir '.git') -Force | Out-Null
-            }
->>>>>>> 837c7189
+
             Mock git {}
 
             & $script:ScriptPath -Config $config
