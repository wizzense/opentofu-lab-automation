--- conflicted
+++ resolved
@@ -3,7 +3,7 @@
 $scripts = Get-ChildItem $scriptDir -Filter '*.ps1'
 
 Describe 'Runner scripts parameter and command checks' {
-<<<<<<< HEAD
+
     foreach ($file in $scripts) {
         Context $file.Name {
             $script:current = $file
@@ -15,30 +15,17 @@
                 if ($configParam.Count -eq 0) {
                     Write-Host "No Config parameter found in $($script:current.FullName)"
                 }
-=======
-    foreach ($scriptFile in $scripts) {
-        Context $scriptFile.Name -ForEach @{ Path = $scriptFile.FullName } {
-            param($Path)
-            It 'declares a Config parameter when required' {
-                $ast = [System.Management.Automation.Language.Parser]::ParseFile($Path, [ref]$null, [ref]$null)
-                $configParam = if ($ast) {
-                    $ast.FindAll({ param($n) $n -is [System.Management.Automation.Language.ParameterAst] -and $n.Name.VariablePath.UserPath -eq 'Config' }, $true)
-                } else { @() }
->>>>>>> 9db99365
                 $configParam.Count | Should -BeGreaterThan 0
             }
 
             It 'contains at least one command invocation' {
-<<<<<<< HEAD
+
                 $ast = [System.Management.Automation.Language.Parser]::ParseFile($script:current.FullName, [ref]$null, [ref]$null)
                 $commands = if ($ast) { $ast.FindAll({ param($n) $n -is [System.Management.Automation.Language.CommandAst] }, $true) } else { @() }
                 if ($commands.Count -eq 0) {
                     Write-Host "No commands found in $($script:current.FullName)"
                 }
-=======
-                $ast = [System.Management.Automation.Language.Parser]::ParseFile($Path, [ref]$null, [ref]$null)
-                $commands = if ($ast) { $ast.FindAll({ param($n) $n -is [System.Management.Automation.Language.CommandAst] }, $true) } else { @() }
->>>>>>> 9db99365
+
                 $commands.Count | Should -BeGreaterThan 0
             }
         }
