Describe 'OpenTofuInstaller' {
. (Join-Path $PSScriptRoot 'helpers' 'TestHelpers.ps1')
<<<<<<< HEAD
if ($IsLinux -or $IsMacOS) { return }
=======
if ($SkipNonWindows) { return }
>>>>>>> cb5a41f7

    BeforeAll {
        # Ensure no lingering TestDrive from previous test runs
        if (Get-PSDrive -Name TestDrive -ErrorAction SilentlyContinue) {
            Remove-PSDrive -Name TestDrive -Force -ErrorAction SilentlyContinue
        }
    }

    BeforeEach {
        $script:temp = Join-Path $TestDrive ([System.Guid]::NewGuid())
        New-Item -ItemType Directory -Path $script:temp | Out-Null
    }

    AfterEach {
        Remove-Item -Recurse -Force $script:temp -ErrorAction SilentlyContinue
        Remove-Item Function:Test-IsAdmin -ErrorAction SilentlyContinue
        Remove-Item Function:Start-Process -ErrorAction SilentlyContinue
        Remove-Variable -Name OpenTofuInstallerLogDir -Scope Global -ErrorAction SilentlyContinue
    }


    Describe 'logging' -Skip:($SkipNonWindows) {
        It 'creates log files and removes them for elevated unpack' {
        $script:scriptPath = Join-Path $PSScriptRoot '..' 'runner_utility_scripts' 'OpenTofuInstaller.ps1'
        $temp = $script:temp
        $zipPath = Join-Path $temp 'tofu_0.0.0_windows_amd64.zip'
        'dummy' | Set-Content $zipPath
        $hash = (Get-FileHash -Algorithm SHA256 $zipPath).Hash
        Mock Invoke-WebRequest {
            param([string]$Uri, [string]$OutFile)
            if ($Uri -match 'SHA256SUMS$') {
                "${hash}  tofu_0.0.0_windows_amd64.zip" | Set-Content $OutFile
            } else { 'dummy' | Set-Content $OutFile }
        }
        Mock Expand-Archive {}
        function global:Test-IsAdmin { $false }
        $script:logFile = $null

        $Env:Programfiles = $temp
        $global:startProcessCalled = $false
        function global:Start-Process {
            param($FilePath, $ArgumentList, $Verb, $WorkingDirectory, [switch]$Wait, [switch]$Passthru)
            $global:startProcessCalled = $true

            $logDir = $global:OpenTofuInstallerLogDir
            if ($logDir) {
                New-Item -ItemType File -Path (Join-Path $logDir 'stdout.log') -Force | Out-Null
                New-Item -ItemType File -Path (Join-Path $logDir 'stderr.log') -Force | Out-Null
            }

            [pscustomobject]@{ ExitCode = 0 } | Add-Member -MemberType ScriptMethod -Name WaitForExit -Value { } -PassThru
        }
        & $script:scriptPath -installMethod standalone -opentofuVersion '0.0.0' -installPath $temp -allUsers -skipVerify -skipChangePath | Out-Null

        $global:startProcessCalled | Should -BeTrue
        $global:OpenTofuInstallerLogDir | Should -Not -BeNullOrEmpty

        if ($IsWindows) {
            $global:startProcessCalled | Should -BeTrue
        } else {
            # Privilege escalation is skipped on non-Windows platforms.
            $global:startProcessCalled | Should -BeFalse
        }

        (Test-Path $global:OpenTofuInstallerLogDir) | Should -BeFalse
        }

        It 'gracefully handles missing log directory' {
        $script:scriptPath = Join-Path $PSScriptRoot '..' 'runner_utility_scripts' 'OpenTofuInstaller.ps1'
        $temp = $script:temp
        $zipPath = Join-Path $temp 'tofu_0.0.0_windows_amd64.zip'
        'dummy' | Set-Content $zipPath
        $hash = (Get-FileHash -Algorithm SHA256 $zipPath).Hash
        Mock Invoke-WebRequest {
            param([string]$Uri, [string]$OutFile)
            if ($Uri -match 'SHA256SUMS$') {
                "${hash}  tofu_0.0.0_windows_amd64.zip" | Set-Content $OutFile
            } else { 'dummy' | Set-Content $OutFile }
        }
        Mock Expand-Archive {}
        function global:Test-IsAdmin { $false }
        $Env:Programfiles = $temp
        $global:startProcessCalled = $false
        function global:Start-Process {
            param(
                $FilePath,
                $ArgumentList,
                $Verb,
                $WorkingDirectory,
                [switch]$Wait,
                [switch]$Passthru
            )
            $global:startProcessCalled = $true

            $dir = $global:OpenTofuInstallerLogDir
            if ($dir -and (Test-Path $dir)) { Remove-Item -Recurse -Force $dir }
            $proc = [pscustomobject]@{ ExitCode = 0 }
            $proc | Add-Member -MemberType ScriptMethod -Name WaitForExit -Value { }
            return $proc
        }
        & $script:scriptPath -installMethod standalone -opentofuVersion '0.0.0' -installPath $temp -allUsers -skipVerify -skipChangePath | Out-Null
        $global:startProcessCalled | Should -BeTrue
        $LASTEXITCODE | Should -Be 0
        }
    }

    Describe 'error handling' {
        It 'returns requirement not met exit code when cosign is missing' {
            $script:scriptPath = Join-Path $PSScriptRoot '..' 'runner_utility_scripts' 'OpenTofuInstaller.ps1'
            $arguments = @(
                '-NoLogo',
                '-NoProfile',
                '-File', $script:scriptPath,
                '-installMethod', 'standalone',
                '-cosignPath', 'nonexistent.exe',
                '-gpgPath', 'nonexistent.exe'
            )
            $Env:Programfiles = $script:temp
            $proc = Microsoft.PowerShell.Management\Start-Process pwsh -ArgumentList $arguments -Wait -PassThru
            $proc.ExitCode | Should -Be 1
        }
    }

    Describe 'macOS defaults' {
        It 'allows -allUsers when Programfiles is missing' -Skip:(-not $IsMacOS) {
            $scriptPath = Join-Path $PSScriptRoot '..' 'runner_utility_scripts' 'OpenTofuInstaller.ps1'
            $zip = Join-Path $script:temp 'dummy.zip'
            'dummy' | Set-Content $zip
            Mock Expand-Archive {}
            $Env:Programfiles = $null
            { & $scriptPath -installMethod standalone -installPath $script:temp -allUsers -skipVerify -skipChangePath -internalContinue -internalZipFile $zip } | Should -Not -Throw
        }
    }

}<|MERGE_RESOLUTION|>--- conflicted
+++ resolved
@@ -1,10 +1,7 @@
 Describe 'OpenTofuInstaller' {
 . (Join-Path $PSScriptRoot 'helpers' 'TestHelpers.ps1')
-<<<<<<< HEAD
+
 if ($IsLinux -or $IsMacOS) { return }
-=======
-if ($SkipNonWindows) { return }
->>>>>>> cb5a41f7
 
     BeforeAll {
         # Ensure no lingering TestDrive from previous test runs
