--- conflicted
+++ resolved
@@ -50,8 +50,7 @@
             Push-Location $tempDir
             $output = & "$tempDir/runner.ps1" -Scripts '0200' -Auto
             Pop-Location
-
-<<<<<<< HEAD
+            
             $text = $output | Out-String
             $text | Should -Match 'ComputerName'
             $text | Should -Match 'IPAddresses'
@@ -61,17 +60,7 @@
                 $text | Should -Match 'RolesFeatures'
                 $text | Should -Match 'LatestHotfix'
             }
-=======
-            $obj = $output | ConvertFrom-Json
-            $obj | Should -Not -BeNullOrEmpty
-            $obj.PSObject.Properties.Name | Should -Contain 'ComputerName'
-            $obj.PSObject.Properties.Name | Should -Contain 'IPAddresses'
-            $obj.PSObject.Properties.Name | Should -Contain 'OSVersion'
-            $obj.PSObject.Properties.Name | Should -Contain 'DiskInfo'
-            $obj.PSObject.Properties.Name | Should -Contain 'RolesFeatures'
-            $obj.PSObject.Properties.Name | Should -Contain 'LatestHotfix'
 
->>>>>>> 3ef1009e
         }
         finally {
             Remove-Item -Recurse -Force $tempDir -ErrorAction SilentlyContinue
