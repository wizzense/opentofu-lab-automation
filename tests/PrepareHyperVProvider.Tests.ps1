--- conflicted
+++ resolved
@@ -1,12 +1,10 @@
 Describe 'Prepare-HyperVProvider path restoration' {
     It 'restores location after execution' {
-<<<<<<< HEAD
+
         $scriptPath = Join-Path $PSScriptRoot '..\runner_scripts\0010_Prepare-HyperVProvider.ps1'
         . (Join-Path $PSScriptRoot '..' 'lab_utils' 'Invoke-LabScript.ps1')
         . (Join-Path $PSScriptRoot '..' 'lab_utils' 'Invoke-LabScript.ps1')
-=======
-        $script:scriptPath = Join-Path $PSScriptRoot '..\runner_scripts\0010_Prepare-HyperVProvider.ps1'
->>>>>>> c8557f18
+
         $config = [pscustomobject]@{
             PrepareHyperVHost = $true
             InfraRepoPath = 'C:\\Infra'
@@ -37,11 +35,8 @@
         Mock Read-Host { '' }
         Mock Resolve-Path { param([string]$Path) @{ Path = $Path } }
 
-<<<<<<< HEAD
         . $scriptPath -Config $config
-=======
-        & $script:scriptPath -Config $config
->>>>>>> c8557f18
+
 
         $location | Should -Be 'C:\\Start'
     }
@@ -84,11 +79,8 @@
           '}'
         ) | Set-Content -Path $providerFile
 
-<<<<<<< HEAD
         . $scriptPath -Config $config
-=======
-        & $script:scriptPath -Config $config
->>>>>>> c8557f18
+
 
         Test-Path (Join-Path $tempDir 'TestCA.pem') | Should -BeTrue
         Test-Path (Join-Path $tempDir ("$(hostname).pem")) | Should -BeTrue
