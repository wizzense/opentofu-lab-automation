. (Join-Path $PSScriptRoot 'TestDriveCleanup.ps1')
if ($IsLinux -or $IsMacOS) { return }

BeforeAll {
    $script:scriptPath = Join-Path $PSScriptRoot '..' 'runner_scripts' '0010_Prepare-HyperVProvider.ps1'
    . $script:scriptPath
    $script:origConvertCerToPem = (Get-Command Convert-CerToPem).ScriptBlock
    $script:origConvertPfxToPem = (Get-Command Convert-PfxToPem).ScriptBlock
    Mock Convert-PfxToPem {}
}
Describe 'Prepare-HyperVProvider path restoration' -Skip:($IsLinux -or $IsMacOS) {
    It 'restores location after execution' {
        . (Join-Path $PSScriptRoot '..' 'runner_utility_scripts' 'Logger.ps1')
        $script:scriptPath = Join-Path $PSScriptRoot '..' 'runner_scripts' '0010_Prepare-HyperVProvider.ps1'
        $config = [pscustomobject]@{
            PrepareHyperVHost = $true
            InfraRepoPath = 'C:\\Infra'
            CertificateAuthority = @{ CommonName = 'TestCA' }
            HostName = 'hvhost'
        }

        $script:location = 'C:\\Start'
        $script:stack = @()

        Mock Get-Location { $script:location }
        Mock Push-Location { $script:stack += $script:location }
        Mock Set-Location { param($Path) $script:location = $Path }
        Mock Pop-Location { $script:location = $script:stack[-1]; $script:stack = $script:stack[0..($script:stack.Count-2)] }

        Mock Write-CustomLog {}
        Mock Get-WindowsOptionalFeature { @{State='Enabled'} }
        Mock Enable-WindowsOptionalFeature {}
        Mock Test-WSMan {}
        Mock Enable-PSRemoting {}
        Mock Get-WSManInstance { @{MaxMemoryPerShellMB=1024; MaxTimeoutms=1800000; TrustedHosts='*'; Negotiate=$true} }
        Mock Set-WSManInstance {}
        Mock New-Item {}
        Mock Test-Path { $false }
        Mock git {}
        Mock go {}
        Mock Copy-Item {}
        Mock Convert-CerToPem {}
        Mock Read-Host {
            $pwd = New-Object System.Security.SecureString
            foreach ($c in ''.ToCharArray()) { $pwd.AppendChar($c) }
            $pwd.MakeReadOnly()
            $pwd
        }
        Mock Resolve-Path { param([string]$Path) @{ Path = $Path } }

        . $script:scriptPath -Config $config

        $location | Should -Be 'C:\\Start'
    }
}

Describe 'Prepare-HyperVProvider certificate handling' -Skip:($IsLinux -or $IsMacOS) {
    It 'creates PEM files and updates providers.tf' {

        . (Join-Path $PSScriptRoot '..' 'runner_utility_scripts' 'Logger.ps1')
        $script:scriptPath = Join-Path $PSScriptRoot '..' 'runner_scripts' '0010_Prepare-HyperVProvider.ps1'
        $tempDir = Join-Path ([System.IO.Path]::GetTempPath()) ([System.Guid]::NewGuid())

        $null = New-Item -ItemType Directory -Path $tempDir
        $config = [pscustomobject]@{
            PrepareHyperVHost = $true
            InfraRepoPath = $tempDir
            CertificateAuthority = @{ CommonName = 'TestCA' }
        }

        Mock Write-CustomLog {}
        Mock Get-WindowsOptionalFeature { @{State='Enabled'} }
        Mock Enable-WindowsOptionalFeature {}
        Mock Test-WSMan {}
        Mock Enable-PSRemoting {}
        Mock Get-WSManInstance { @{MaxMemoryPerShellMB=1024; MaxTimeoutms=1800000; TrustedHosts='*'; Negotiate=$true} }
        Mock Set-WSManInstance {}
        Mock New-Item {}
        Mock Test-Path { $false }
        Mock git {}
        Mock go {}
<<<<<<< HEAD
        Mock Get-ChildItem { $null } -ParameterFilter { $Path -like 'cert:*' }
=======
        Mock Import-PfxCertificate {}
        Mock New-SelfSignedCertificate {}
>>>>>>> 52ddf8d1
        Mock Convert-CerToPem {
            param($CerPath, $PemPath)
            & $script:origConvertCerToPem -CerPath $CerPath -PemPath $PemPath
        }
        Mock Convert-PfxToPem {
            param($PfxPath, $Password, $CertPath, $KeyPath)
            & $script:origConvertPfxToPem -PfxPath $PfxPath -Password $Password -CertPath $CertPath -KeyPath $KeyPath
        }
        Mock Copy-Item {}
        # certificate operations should not touch the real store
        $rootStub = [pscustomobject]@{ Thumbprint = 'ROOT123'; Subject = "CN=$($config.CertificateAuthority.CommonName)" }
        $hostStub = [pscustomobject]@{ Thumbprint = 'HOST123'; Subject = "CN=$(hostname)" }
        $certCall = 0
        Mock New-SelfSignedCertificate { if ($certCall++ -eq 0) { $rootStub } else { $hostStub } }
        Mock Export-Certificate {}
        Mock Import-PfxCertificate {}
        Mock Remove-Item {}
        Mock Read-Host {
            $pwd = New-Object System.Security.SecureString
            foreach ($c in 'pw'.ToCharArray()) { $pwd.AppendChar($c) }
            $pwd.MakeReadOnly()
            $pwd
        }

        # prepare certificate files for conversion using static test data
        $rootCaName = $config.CertificateAuthority.CommonName
        $hostName   = [System.Net.Dns]::GetHostName()
        $sourceCert = Join-Path $PSScriptRoot 'data' 'TestCA.cer'
        Copy-Item -Path $sourceCert -Destination (Join-Path $PWD "$rootCaName.cer") -Force
        'dummy' | Set-Content -Path (Join-Path $PWD "$rootCaName.pfx")
        'dummy' | Set-Content -Path (Join-Path $PWD "$hostName.pfx")

        $providerFile = Join-Path $tempDir 'providers.tf'
        @(
          'provider "hyperv" {',
          '  insecure        = true',
          '  use_ntlm        = true',
          '  tls_server_name = ""',
          '  cacert_path     = ""',
          '  cert_path       = ""',
          '  key_path        = ""',
          '}'
        ) | Set-Content -Path $providerFile

        $cmdBefore = Get-Command Convert-PfxToPem
        . $script:scriptPath -Config $config
        $cmdAfter  = Get-Command Convert-PfxToPem
        $cmdAfter | Should -Be $cmdBefore
<<<<<<< HEAD
        Assert-MockCalled New-SelfSignedCertificate -Times 2
        Assert-MockCalled Export-Certificate -Times 2
        Assert-MockCalled Import-PfxCertificate -Times 3
=======
        Assert-MockCalled Import-PfxCertificate -Times 2
        Assert-MockCalled New-SelfSignedCertificate -Times 0
>>>>>>> 52ddf8d1
        Assert-MockCalled Convert-CerToPem -Times 1
        Assert-MockCalled Convert-PfxToPem -Times 1

        Test-Path (Join-Path $tempDir 'TestCA.pem') | Should -BeTrue
        Test-Path (Join-Path $tempDir ("$(hostname).pem")) | Should -BeTrue
        Test-Path (Join-Path $tempDir ("$(hostname)-key.pem")) | Should -BeTrue
        (Get-Content $providerFile -Raw) | Should -Match 'insecure\s*=\s*false'

        Remove-Item -Recurse -Force $tempDir -ErrorAction SilentlyContinue
        Remove-Item (Join-Path $PWD "$rootCaName.cer") -ErrorAction SilentlyContinue
        Remove-Item (Join-Path $PWD "$rootCaName.pem") -ErrorAction SilentlyContinue
        Remove-Item (Join-Path $PWD "$rootCaName.pfx") -ErrorAction SilentlyContinue
        Remove-Item (Join-Path $PWD "$hostName.pfx") -ErrorAction SilentlyContinue
        Remove-Item (Join-Path $PWD "$hostName.pem") -ErrorAction SilentlyContinue
        Remove-Item (Join-Path $PWD "$hostName-key.pem") -ErrorAction SilentlyContinue
    }

    It 'does not redefine Convert-PfxToPem when sourced twice' {
        $cmdFirst = Get-Command Convert-PfxToPem
        . $script:scriptPath -Config ([pscustomobject]@{ PrepareHyperVHost = $false })
        $cmdSecond = Get-Command Convert-PfxToPem
        $cmdSecond | Should -Be $cmdFirst
    }
}


Describe 'Convert certificate helpers honour -WhatIf' -Skip:($IsLinux -or $IsMacOS) {
    It 'skips writing files when WhatIf is used' {
        $scriptPath = Join-Path $PSScriptRoot '..' 'runner_scripts' '0010_Prepare-HyperVProvider.ps1'
        . $scriptPath
        $cer = Join-Path $TestDrive (([guid]::NewGuid()).ToString() + '.cer')
        $pem = Join-Path $TestDrive (([guid]::NewGuid()).ToString() + '.pem')
        'dummy' | Set-Content -Path $cer
        Mock Set-Content {}
        Convert-CerToPem -CerPath $cer -PemPath $pem -WhatIf
        Should -Invoke -CommandName Set-Content -Times 0
        Remove-Item $cer -ErrorAction SilentlyContinue
    }

    It 'skips writing PFX outputs when WhatIf is used' -Skip:($IsLinux -or $IsMacOS) {
        $scriptPath = Join-Path $PSScriptRoot '..' 'runner_scripts' '0010_Prepare-HyperVProvider.ps1'
        . $scriptPath
        $pfx = Join-Path $TestDrive (([guid]::NewGuid()).ToString() + '.pfx')
        $cert = Join-Path $TestDrive (([guid]::NewGuid()).ToString() + '.pem')
        $key = Join-Path $TestDrive (([guid]::NewGuid()).ToString() + '-key.pem')
        'dummy' | Set-Content -Path $pfx
        $rsa = New-Object psobject
        $rsa | Add-Member -MemberType ScriptMethod -Name ExportPkcs8PrivateKey -Value { @() }
        $stub = New-Object psobject
        $stub | Add-Member -MemberType ScriptMethod -Name Export -Value { param($t) @() }
        $stub | Add-Member -MemberType ScriptMethod -Name GetRSAPrivateKey -Value { $rsa }
        Mock Set-Content {}
        Mock New-Object { $stub } -ParameterFilter { $TypeName -eq 'System.Security.Cryptography.X509Certificates.X509Certificate2' }
        $securePass = New-Object System.Security.SecureString
        foreach ($c in 'pw'.ToCharArray()) { $securePass.AppendChar($c) }
        $securePass.MakeReadOnly()
        Convert-PfxToPem -PfxPath $pfx -Password $securePass -CertPath $cert -KeyPath $key -WhatIf
        Should -Invoke -CommandName Set-Content -Times 0
        Remove-Item $pfx -ErrorAction SilentlyContinue
    }
}

Describe 'Convert certificate helpers validate paths' -Skip:($IsLinux -or $IsMacOS) {
    BeforeAll {
        Remove-Mock -CommandName Convert-PfxToPem -ErrorAction SilentlyContinue
        $scriptPath = Join-Path $PSScriptRoot '..' 'runner_scripts' '0010_Prepare-HyperVProvider.ps1'
        . $scriptPath
    }
    It 'errors when CerPath or PemPath is missing' {
        $scriptPath = Join-Path $PSScriptRoot '..' 'runner_scripts' '0010_Prepare-HyperVProvider.ps1'
        . $scriptPath
        { Convert-CerToPem -CerPath '' -PemPath 'x' } | Should -Throw 'Convert-CerToPem: CerPath is required'
        { Convert-CerToPem -CerPath 'x' -PemPath '' } | Should -Throw 'Convert-CerToPem: PemPath is required'
    }

    It 'errors when PfxPath, CertPath, or KeyPath is missing' {
        $scriptPath = Join-Path $PSScriptRoot '..' 'runner_scripts' '0010_Prepare-HyperVProvider.ps1'
        . $scriptPath
        $pwd = New-Object System.Security.SecureString
        foreach ($c in 'pw'.ToCharArray()) { $pwd.AppendChar($c) }
        $pwd.MakeReadOnly()
        { Convert-PfxToPem -PfxPath '' -Password $pwd -CertPath 'c' -KeyPath 'k' } | Should -Throw 'Convert-PfxToPem: PfxPath is required'
        { Convert-PfxToPem -PfxPath 'p' -Password $pwd -CertPath '' -KeyPath 'k' } | Should -Throw 'Convert-PfxToPem: CertPath is required'
        { Convert-PfxToPem -PfxPath 'p' -Password $pwd -CertPath 'c' -KeyPath '' } | Should -Throw 'Convert-PfxToPem: KeyPath is required'
    }
}<|MERGE_RESOLUTION|>--- conflicted
+++ resolved
@@ -79,12 +79,10 @@
         Mock Test-Path { $false }
         Mock git {}
         Mock go {}
-<<<<<<< HEAD
         Mock Get-ChildItem { $null } -ParameterFilter { $Path -like 'cert:*' }
-=======
         Mock Import-PfxCertificate {}
         Mock New-SelfSignedCertificate {}
->>>>>>> 52ddf8d1
+
         Mock Convert-CerToPem {
             param($CerPath, $PemPath)
             & $script:origConvertCerToPem -CerPath $CerPath -PemPath $PemPath
@@ -133,14 +131,9 @@
         . $script:scriptPath -Config $config
         $cmdAfter  = Get-Command Convert-PfxToPem
         $cmdAfter | Should -Be $cmdBefore
-<<<<<<< HEAD
         Assert-MockCalled New-SelfSignedCertificate -Times 2
         Assert-MockCalled Export-Certificate -Times 2
         Assert-MockCalled Import-PfxCertificate -Times 3
-=======
-        Assert-MockCalled Import-PfxCertificate -Times 2
-        Assert-MockCalled New-SelfSignedCertificate -Times 0
->>>>>>> 52ddf8d1
         Assert-MockCalled Convert-CerToPem -Times 1
         Assert-MockCalled Convert-PfxToPem -Times 1
 
