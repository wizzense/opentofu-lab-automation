--- conflicted
+++ resolved
@@ -110,13 +110,9 @@
         $stub | Add-Member -MemberType ScriptMethod -Name GetRSAPrivateKey -Value { $rsa }
         Mock Set-Content {}
         Mock New-Object { $stub }
-<<<<<<< HEAD
         $securePass = (New-Object System.Net.NetworkCredential('', 'pw')).SecurePassword
         Convert-PfxToPem -PfxPath $pfx -Password $securePass -CertPath $cert -KeyPath $key -WhatIf
-=======
-        $securePw = [System.Net.NetworkCredential]::new('', 'pw').SecurePassword
-        Convert-PfxToPem -PfxPath $pfx -Password $securePw -CertPath $cert -KeyPath $key -WhatIf
->>>>>>> 197a1260
+
         Assert-MockNotCalled Set-Content
         Remove-Item $pfx -ErrorAction SilentlyContinue
     }
