--- conflicted
+++ resolved
@@ -28,8 +28,6 @@
 }
 
 Describe 'runner.ps1 script selection'  {
-<<<<<<< HEAD
-=======
     BeforeAll {
         # Use script-scoped variable so PSScriptAnalyzer recognizes cross-block usage
         $script:runnerPath = Join-Path $PSScriptRoot '..' 'runner.ps1'
@@ -75,7 +73,7 @@
             return $root
         }
     }
->>>>>>> c7198008
+    
     AfterEach {
         try {
             Remove-RunnerTestEnv
