#Requires -Version 7.0
[CmdletBinding(SupportsShouldProcess)]
param(
<<<<<<< HEAD
    [Parameter()]
    [object]$Config,

    [Parameter()]
    [switch]$AsJson
=======
    [Parameter(Mandatory, ValueFromPipeline)]
    [object]$Config
>>>>>>> 7bd06f15
)

Import-Module "$env:PWSH_MODULES_PATH/LabRunner/" -Force
Import-Module "$env:PROJECT_ROOT/core-runner/modules/Logging/" -Force

Write-CustomLog "Starting $($MyInvocation.MyCommand.Name)"

function Get-SystemInfo {
    [CmdletBinding()]
    param(
        [Parameter()]
        [switch]$AsJson,

        [Parameter()]
        [object]$Config
    )

    Invoke-LabStep -Config $Config -Body {
        Write-CustomLog "Running $($MyInvocation.MyCommand.Name)"
        $platform = Get-Platform
        Write-CustomLog "Detected platform: $platform"

        $info = [PSCustomObject]@{
            ComputerName = [System.Environment]::MachineName
            OSVersion    = [System.Environment]::OSVersion.VersionString
            Platform     = $platform
            IPAddresses  = @()
        }

        try {
            $info.IPAddresses = @(
                [System.Net.NetworkInformation.NetworkInterface]::GetAllNetworkInterfaces() |
                    Where-Object { $_.OperationalStatus -eq 'Up' } |
                    ForEach-Object { $_.GetIPProperties().UnicastAddresses } |
                    Where-Object { $_.Address.AddressFamily -eq [System.Net.Sockets.AddressFamily]::InterNetwork } |
                    ForEach-Object { $_.Address.ToString() }
            )
        } catch {
            Write-CustomLog "Error getting IP addresses: $($_)" -Level 'WARN'
        }

        switch ($platform) {
            'Windows' {
                if ($IsWindows -or $env:OS -eq 'Windows_NT') {
                    try {
                        $osInfo = [System.Environment]::OSVersion
                        $info | Add-Member -MemberType NoteProperty -Name 'OSName' -Value $osInfo.VersionString
                        $info | Add-Member -MemberType NoteProperty -Name 'ServicePack' -Value $osInfo.ServicePack
                        $info | Add-Member -MemberType NoteProperty -Name 'ProcessorArchitecture' -Value $env:PROCESSOR_ARCHITECTURE
                        $info | Add-Member -MemberType NoteProperty -Name 'NumberOfProcessors' -Value $env:NUMBER_OF_PROCESSORS
                        if (Get-Command Get-ComputerInfo -ErrorAction SilentlyContinue) {
                            $computerInfo = Get-ComputerInfo
                            $info | Add-Member -MemberType NoteProperty -Name 'WindowsSystemInfo' -Value $computerInfo
                        }
                    } catch {
                        Write-CustomLog "Error gathering Windows-specific information: $($_)" -Level 'WARN'
                    }
                }
            }
            'Linux' {
                try { $info.OSVersion = (uname -sr) } catch { Write-CustomLog 'Error getting OS version' -Level 'WARN' }
                try {
                    $distroInfo = if (Test-Path /etc/os-release) { Get-Content /etc/os-release | ConvertFrom-StringData } else { $null }
                    if ($distroInfo) { $info | Add-Member -MemberType NoteProperty -Name 'Distribution' -Value $distroInfo.PRETTY_NAME }
                } catch { Write-CustomLog "Error getting Linux distribution information: $($_)" -Level 'WARN' }
            }
            'MacOS' {
                try {
                    $info.OSVersion = (uname -sr)
                    $swVers = if (Get-Command sw_vers -ErrorAction SilentlyContinue) {
                        @{ ProductName = (sw_vers -productName); ProductVersion = (sw_vers -productVersion); BuildVersion = (sw_vers -buildVersion) }
                    } else { $null }
                    if ($swVers) { $info | Add-Member -MemberType NoteProperty -Name 'MacOSDetails' -Value $swVers }
                } catch { Write-CustomLog "Error getting macOS version information: $($_)" -Level 'WARN' }
            }
            Default { Write-CustomLog "Unsupported platform: $platform" -Level 'WARN' }
        }

        try {
            $info | Add-Member -MemberType NoteProperty -Name 'DiskInfo' -Value @(
                [System.IO.DriveInfo]::GetDrives() |
                    Where-Object { $_.IsReady } |
                    ForEach-Object {
                        [PSCustomObject]@{
                            Name        = $_.Name
                            VolumeLabel = $_.VolumeLabel
                            DriveType   = $_.DriveType
                            SizeGB      = [Math]::Round(($_.TotalSize / 1GB), 2)
                            FreeGB      = [Math]::Round(($_.AvailableFreeSpace / 1GB), 2)
                        }
                    }
            )
        } catch {
            Write-CustomLog "Error getting disk information: $($_)" -Level 'WARN'
        }

        if ($AsJson) {
            return $info | ConvertTo-Json -Depth 5
        } else {
            return $info
        }
    }
}

if ($MyInvocation.InvocationName -ne '.') {
    Get-SystemInfo @PSBoundParameters
}

Write-CustomLog "Completed $($MyInvocation.MyCommand.Name)"<|MERGE_RESOLUTION|>--- conflicted
+++ resolved
@@ -1,16 +1,14 @@
 #Requires -Version 7.0
+
 [CmdletBinding(SupportsShouldProcess)]
 param(
-<<<<<<< HEAD
+
     [Parameter()]
     [object]$Config,
 
     [Parameter()]
     [switch]$AsJson
-=======
-    [Parameter(Mandatory, ValueFromPipeline)]
-    [object]$Config
->>>>>>> 7bd06f15
+
 )
 
 Import-Module "$env:PWSH_MODULES_PATH/LabRunner/" -Force
