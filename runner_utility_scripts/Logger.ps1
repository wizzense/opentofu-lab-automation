function Write-CustomLog {
    [CmdletBinding()]
    param(
        [Parameter(Mandatory=$true, Position=0)]
        [string]$Message,
        [Parameter(Position=1)]
        [string]$LogFile = $null,
        [ValidateSet('INFO','WARN','ERROR')]
        [string]$Level = 'INFO'
    )

    if (-not $PSBoundParameters.ContainsKey('LogFile')) {
        $candidate = $null
        if (Get-Variable -Name LogFilePath -Scope Script -ErrorAction SilentlyContinue) {
            $candidate = Get-Variable -Name LogFilePath -Scope Script -ValueOnly
        } elseif (Get-Variable -Name LogFilePath -Scope Global -ErrorAction SilentlyContinue) {
            $candidate = Get-Variable -Name LogFilePath -Scope Global -ValueOnly
        }

        if (-not [string]::IsNullOrWhiteSpace($candidate)) {
            $LogFile = $candidate
        } else {
            $logDir = $env:LAB_LOG_DIR
            if (-not $logDir) {
                if ($IsWindows) { $logDir = 'C:\\temp' } else { $logDir = [System.IO.Path]::GetTempPath() }
            }
            $LogFile = Join-Path $logDir 'lab.log'
        }
    }

    $quiet = $false
    if (Get-Variable -Name Quiet -Scope Script -ErrorAction SilentlyContinue) {
        $quiet = Get-Variable -Name Quiet -Scope Script -ValueOnly
    } elseif (Get-Variable -Name Quiet -Scope Global -ErrorAction SilentlyContinue) {
        $quiet = Get-Variable -Name Quiet -Scope Global -ValueOnly
    }
    if ($quiet -and $Level -eq 'INFO') { return }

    $timestamp = Get-Date -Format 'yyyy-MM-dd HH:mm:ss'
<<<<<<< HEAD
    $formatted = "[$timestamp] [$Level] $Message"
    $color = 'White'
    switch ($Level) {
        'WARN'  { $color = 'Yellow' }
        'ERROR' { $color = 'Red'    }
    }
    Write-Host $formatted -ForegroundColor $color
=======
    $formatted = "[$timestamp] $Message"
    Write-Host $formatted
>>>>>>> a1cead3a
    if ($LogFile) {
        try {
            $formatted | Out-File -FilePath $LogFile -Encoding utf8 -Append
        } catch {
<<<<<<< HEAD
            Write-Host "[ERROR] Failed to write to log file ${LogFile}: $_" -ForegroundColor 'Red'
=======
            Write-Host "[ERROR] Failed to write to log file ${LogFile}: $_"
>>>>>>> a1cead3a
        }
    }
}<|MERGE_RESOLUTION|>--- conflicted
+++ resolved
@@ -37,7 +37,7 @@
     if ($quiet -and $Level -eq 'INFO') { return }
 
     $timestamp = Get-Date -Format 'yyyy-MM-dd HH:mm:ss'
-<<<<<<< HEAD
+
     $formatted = "[$timestamp] [$Level] $Message"
     $color = 'White'
     switch ($Level) {
@@ -45,19 +45,14 @@
         'ERROR' { $color = 'Red'    }
     }
     Write-Host $formatted -ForegroundColor $color
-=======
-    $formatted = "[$timestamp] $Message"
-    Write-Host $formatted
->>>>>>> a1cead3a
+
     if ($LogFile) {
         try {
             $formatted | Out-File -FilePath $LogFile -Encoding utf8 -Append
         } catch {
-<<<<<<< HEAD
+        
             Write-Host "[ERROR] Failed to write to log file ${LogFile}: $_" -ForegroundColor 'Red'
-=======
-            Write-Host "[ERROR] Failed to write to log file ${LogFile}: $_"
->>>>>>> a1cead3a
+
         }
     }
 }