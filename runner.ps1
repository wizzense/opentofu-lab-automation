<#
.SYNOPSIS
  Runs numbered scripts under runner_scripts.
.DESCRIPTION
  Loads config_files/default-config.json and prompts for scripts to execute.
  Provide -Scripts to run non-interactively. Use -Auto to skip confirmation
  prompts. -Force enables any configuration flags detected in a script and
  persists the change back to the config file. Control console output with
  -Verbosity silent|normal|detailed.
.PARAMETER ConfigFile
  JSON configuration file path.
.PARAMETER Auto
  Skip configuration and cleanup prompts.
.PARAMETER Scripts
  Comma-separated list of script prefixes or 'all'.
.PARAMETER Force
  Enable script flags even when disabled in config and persist the update.
.PARAMETER Verbosity
  Set the logging verbosity level.
.EXAMPLE
  ./runner.ps1 -Scripts '0006,0007' -Auto -Verbosity silent
#>
param(
    [string]$ConfigFile = "./config_files/default-config.json",
    [switch]$Auto,
    [string]$Scripts,
    [switch]$Force,
    [switch]$Quiet,
    [ValidateSet('silent','normal','detailed')]
    [string]$Verbosity = 'normal',
    [switch]$Quiet
)

if ($Quiet) { $Verbosity = 'silent' }

if ($PSVersionTable.PSVersion.Major -lt 7) {
    Write-Error "PowerShell 7 or later is required. Current version: $($PSVersionTable.PSVersion)"
    exit 1
}

<<<<<<< HEAD
# map verbosity to numeric logging level
=======
# expose quiet flag to logger
if ($Quiet) { $Verbosity = 'silent' }

>>>>>>> dc8fcdb9
$script:VerbosityLevels = @{ silent = 0; normal = 1; detailed = 2 }
# honor -Quiet before calculating console level
if ($Quiet) { $Verbosity = 'silent' }
$script:ConsoleLevel    = $script:VerbosityLevels[$Verbosity]


# ─── Load helpers ──────────────────────────────────────────────────────────────
. (Join-Path $PSScriptRoot 'runner_utility_scripts' 'Logger.ps1')
. (Join-Path $PSScriptRoot 'lab_utils' 'Get-LabConfig.ps1')
. (Join-Path $PSScriptRoot 'lab_utils' 'Format-Config.ps1')
$menuPath = Join-Path $PSScriptRoot 'lab_utils' 'Menu.ps1'
if (-not (Test-Path $menuPath)) {
    Write-Error "Menu module not found at $menuPath"
    exit 1
}
if (-not (Get-Command Get-MenuSelection -ErrorAction SilentlyContinue)) {
    . $menuPath
}


# ─── Default log path ─────────────────────────────────────────────────────────
if (-not (Get-Variable -Name LogFilePath -Scope Script -ErrorAction SilentlyContinue) -and
    -not (Get-Variable -Name LogFilePath -Scope Global -ErrorAction SilentlyContinue)) {

    $logDir = $env:LAB_LOG_DIR
    if (-not $logDir) {
        if ($IsWindows) { $logDir = 'C:\temp' } else { $logDir = [System.IO.Path]::GetTempPath() }
    }
    if (-not (Test-Path $logDir)) { New-Item -ItemType Directory -Path $logDir -Force | Out-Null }
    $script:LogFilePath = Join-Path $logDir 'lab.log'
}

# ─── Utility helpers ──────────────────────────────────────────────────────────
function ConvertTo-Hashtable {
    param($obj)
    switch ($obj) {
        { $_ -is [System.Collections.IDictionary] } {
            $ht = @{}
            foreach ($k in $_.Keys) { $ht[$k] = ConvertTo-Hashtable $_[$k] }
            return $ht
        }
        { $_ -is [System.Collections.IEnumerable] -and -not ($_ -is [string]) } {
            return $_ | ForEach-Object { ConvertTo-Hashtable $_ }
        }
        { $_ -is [PSCustomObject] } {
            $ht = @{}
            foreach ($p in $_.PSObject.Properties) { $ht[$p.Name] = ConvertTo-Hashtable $p.Value }
            return $ht
        }
        default { return $_ }
    }
}

function Get-ScriptConfigFlag {
    param([string]$Path)
    $content = Get-Content -Path $Path -Raw -ErrorAction SilentlyContinue
    if ($content -match '\$Config\.([A-Za-z0-9_\.]+)\s*-eq\s*\$true') { return $matches[1] }
    if ($content -match '\$config\.([A-Za-z0-9_\.]+)\s*-eq\s*\$true') { return $matches[1] }
    return $null
}

function Get-NestedConfigValue {
    param([hashtable]$Config, [string]$Path)
    $parts = $Path -split '\.'
    $cur   = $Config
    foreach ($p in $parts) {
        if (-not $cur.ContainsKey($p)) { return $null }
        $cur = $cur[$p]
    }
    return $cur
}

function Set-NestedConfigValue {
    param([hashtable]$Config, [string]$Path, [object]$Value)
    $parts = $Path -split '\.'
    $cur   = $Config
    for ($i = 0; $i -lt $parts.Length - 1; $i++) {
        if (-not $cur.ContainsKey($parts[$i])) { $cur[$parts[$i]] = @{} }
        $cur = $cur[$parts[$i]]
    }
    $cur[$parts[-1]] = $Value
}

function Set-LabConfig {
    [CmdletBinding(SupportsShouldProcess)]
    param([hashtable]$ConfigObject)

    $installPrompts = [ordered]@{
        InstallGit      = 'Install Git'
        InstallGo       = 'Install Go'
        InstallOpenTofu = 'Install OpenTofu'
    }

    foreach ($k in $installPrompts.Keys) {
        $current = [bool]$ConfigObject[$k]
        $ans     = Read-Host "$($installPrompts[$k])? (Y/N) [$current]"
        if ($ans) { $ConfigObject[$k] = $ans -match '^(?i)y' }
    }

    $localPath = Read-Host "Local repo path [`$($ConfigObject.LocalPath)`]"
    if ($localPath) { $ConfigObject.LocalPath = $localPath }

    $npmPath = Read-Host "Path to Node project [`$($ConfigObject.Node_Dependencies.NpmPath)`]"
    if ($npmPath) { $ConfigObject.Node_Dependencies.NpmPath = $npmPath }
    $createPath = Read-Host "Create NpmPath if missing? (Y/N) [`$($ConfigObject.Node_Dependencies.CreateNpmPath)`]"
    if ($createPath) { $ConfigObject.Node_Dependencies.CreateNpmPath = $createPath -match '^(?i)y' }

    return $ConfigObject
}

# ─── Load configuration ───────────────────────────────────────────────────────
Write-CustomLog "==== Loading configuration ===="
try {
    $ConfigRaw = Get-LabConfig -Path $ConfigFile
    $Config    = ConvertTo-Hashtable $ConfigRaw
} catch {
    Write-CustomLog "ERROR: $_"
    exit 1
}

Write-CustomLog "==== Configuration summary ===="
Write-CustomLog (Format-Config -Config $ConfigRaw)

# ─── Optional customization ──────────────────────────────────────────────────
if (-not $Auto) {
    if ((Read-Host "Customize configuration? (Y/N)") -match '^(?i)y') {
        $Config = Set-LabConfig -ConfigObject $Config
        if ($PSCmdlet.ShouldProcess($ConfigFile, 'Save updated configuration')) {
            $Config | ConvertTo-Json -Depth 5 | Out-File $ConfigFile -Encoding utf8
            Write-CustomLog "Configuration updated and saved to $ConfigFile"
        }
    }
}

# ─── Discover scripts ────────────────────────────────────────────────────────
Write-CustomLog "==== Locating scripts ===="
$ScriptFiles = Get-ChildItem .\runner_scripts -Filter "????_*.ps1" -File | Sort-Object Name
if (-not $ScriptFiles) {
    Write-CustomLog "ERROR: No scripts found matching pattern."
    exit 1
}
Write-CustomLog "`n==== Found scripts ===="
$ScriptFiles | ForEach-Object { Write-CustomLog "$($_.Name.Substring(0,4)) - $($_.Name)" }

# ─── Execution helpers ───────────────────────────────────────────────────────
function Invoke-Scripts {
    param([array]$ScriptsToRun)

    if ($ScriptsToRun.Count -gt 1) {
        $cleanup = $ScriptsToRun | Where-Object { $_.Name.Substring(0,4) -eq '0000' }
        if ($cleanup) {
            Write-CustomLog "WARNING: Cleanup script 0000 will remove local files."
            if (-not $Auto) {
                if ((Read-Host "Continue with cleanup and exit? (Y/N)") -notmatch '^(?i)y') {
                    Write-CustomLog 'Aborting per user request.'; return $false
                }
            }
            $ScriptsToRun = $cleanup
        }
    }

    if ($ScriptsToRun.Count -eq 0) { Write-CustomLog "No scripts selected."; return $true }

    $names = $ScriptsToRun | ForEach-Object { $_.Name }
    Write-CustomLog "Selected script order: $($names -join ', ')"
    Write-CustomLog "`n==== Executing selected scripts ===="
    $failed = @()
    $results = @{}
    foreach ($s in $ScriptsToRun) {
        Write-CustomLog "`n--- Running: $($s.Name) ---"
        try {
            $scriptPath = Join-Path $PSScriptRoot "runner_scripts" $($s.Name)
            if (-not (Test-Path $scriptPath)) {
                Write-CustomLog "ERROR: Script not found at $scriptPath"
                $failed += $s.Name
                continue
            }
            if ($flag = Get-ScriptConfigFlag -Path $scriptPath) {
                $current = Get-NestedConfigValue -Config $Config -Path $flag
                if (-not $current) {
                    if ($Force)      { Set-NestedConfigValue -Config $Config -Path $flag -Value $true }
                    elseif (-not $Auto -and (Read-Host "Enable flag '$flag' and run? (Y/N)") -match '^(?i)y') {
                        Set-NestedConfigValue -Config $Config -Path $flag -Value $true
                    }
                }
            }

            $tempCfg = [System.IO.Path]::GetTempFileName()
            $Config | ConvertTo-Json -Depth 5 | Out-File -FilePath $tempCfg -Encoding utf8
            $sb = {
                param($cfgPath, $scr, $verbosity)
                $vl = @{ silent = 0; normal = 1; detailed = 2 }
                $script:ConsoleLevel = $vl[$verbosity]
                $cfg = Get-Content -Raw -Path $cfgPath | ConvertFrom-Json
                & $scr -Config $cfg
                exit $LASTEXITCODE
            }

          try {
            & pwsh -NoLogo -NoProfile -Command $sb -Args $tempCfg, $scriptPath, $Verbosity 2>&1

          }
          catch {

            & pwsh -NoLogo -NoProfile -Command $sb -Args $tempCfg, $scriptPath, $Verbosity *>&1

          }

<<<<<<< HEAD
            & pwsh -NoLogo -NoProfile -Command $sb -Args $tempCfg, $scriptPath, $Verbosity 2>&1
=======
            & pwsh -NoLogo -NoProfile -Command $sb -Args $tempCfg, $scriptPath, $Verbosity *>&1
>>>>>>> dc8fcdb9

            Remove-Item $tempCfg -ErrorAction SilentlyContinue

            $results[$s.Name] = $LASTEXITCODE
            if ($LASTEXITCODE) {
                Write-CustomLog "ERROR: $($s.Name) exited with code $LASTEXITCODE."
                $failed += $s.Name
            } else {
                Write-CustomLog "$($s.Name) completed successfully."
            }
        } catch {
            Write-CustomLog "ERROR: Exception in $($s.Name): $_"
            $global:LASTEXITCODE = 1
            $failed += $s.Name
        }
    }

    $Config | ConvertTo-Json -Depth 5 | Out-File $ConfigFile -Encoding utf8
    $summary = $results.GetEnumerator() | ForEach-Object { "${($_.Key)}=$($_.Value)" } | Sort-Object | Join-String -Separator ', '
    Write-CustomLog "Results: $summary"
    Write-CustomLog "`n==== Script run complete ===="
    if ($failed) { Write-CustomLog "Failures: $($failed -join ', ')"; return $false }
    return $true
}

function Select-Scripts {
    param([string]$Spec)

    if (-not $Spec) { Write-CustomLog 'No script selection provided.'; return @() }
    if ($Spec -eq 'all') { return $ScriptFiles }

    $prefixes = $Spec -split ',' |
        ForEach-Object { $_.Trim() } |
        Where-Object { $_ -match '^\d{4}$' }

    if (-not $prefixes) { Write-CustomLog 'No valid prefixes.'; return @() }

    $matches = $ScriptFiles | Where-Object { $prefixes -contains $_.Name.Substring(0,4) }

    if (-not $matches) { Write-CustomLog 'No matching scripts.' }
    return $matches
}

function Prompt-Scripts {
    $names = $ScriptFiles | ForEach-Object { $_.Name }
    $selNames = Get-MenuSelection -Items $names -Title 'Select scripts to run' -AllowAll
    if (-not $selNames) { return @() }
    $selNames = @($selNames)  # ensure array semantics for single selections
    return $ScriptFiles | Where-Object { $selNames -contains $_.Name }
}

# ─── Non-interactive or interactive execution ────────────────────────────────
if ($Scripts) {
    if ($Scripts -eq 'all') { $sel = Select-Scripts -Spec 'all' }
    else                    { $sel = Select-Scripts -Spec $Scripts }
    if (-not $sel -or $sel.Count -eq 0) { exit 1 }
    if (-not (Invoke-Scripts -ScriptsToRun $sel)) { exit 1 }
    exit 0
}

$overallSuccess = $true
while ($true) {
    $selection = Prompt-Scripts
    if ($selection.Count -eq 0) {
        Write-CustomLog 'No scripts selected.'
        break
    }
    if (-not (Invoke-Scripts -ScriptsToRun $selection)) { $overallSuccess = $false }
}

Write-CustomLog "`nAll done!"
if (-not $overallSuccess) { exit 1 }
exit 0<|MERGE_RESOLUTION|>--- conflicted
+++ resolved
@@ -38,13 +38,9 @@
     exit 1
 }
 
-<<<<<<< HEAD
-# map verbosity to numeric logging level
-=======
 # expose quiet flag to logger
 if ($Quiet) { $Verbosity = 'silent' }
 
->>>>>>> dc8fcdb9
 $script:VerbosityLevels = @{ silent = 0; normal = 1; detailed = 2 }
 # honor -Quiet before calculating console level
 if ($Quiet) { $Verbosity = 'silent' }
@@ -253,11 +249,7 @@
 
           }
 
-<<<<<<< HEAD
             & pwsh -NoLogo -NoProfile -Command $sb -Args $tempCfg, $scriptPath, $Verbosity 2>&1
-=======
-            & pwsh -NoLogo -NoProfile -Command $sb -Args $tempCfg, $scriptPath, $Verbosity *>&1
->>>>>>> dc8fcdb9
 
             Remove-Item $tempCfg -ErrorAction SilentlyContinue
 
