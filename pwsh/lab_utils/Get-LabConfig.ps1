function Get-LabConfig {
    [CmdletBinding()]
    param(
        [string]$Path
    )

    $scriptDir = if ($PSScriptRoot) { $PSScriptRoot } else { Split-Path -Parent $MyInvocation.MyCommand.Path }

    if (-not $Path) {
        $Path = Join-Path $scriptDir '..' '..' 'configs' 'config_files' 'default-config.json'
    }

<<<<<<< HEAD
    if (-not (Test-Path -LiteralPath $Path)) {
        throw "Config file not found at $Path"
    }
=======
    if (-not (Test-Path $Path)) {
        throw "Config file not found at $Path"
    }
>>>>>>> 451acf61

    try {

        $content = Get-Content -Raw -LiteralPath $Path
        if ($Path -match '\.ya?ml$') {
            if (-not (Get-Command ConvertFrom-Yaml -ErrorAction SilentlyContinue)) {
                try {
                    Import-Module powershell-yaml -ErrorAction Stop
                }
                catch {
                    throw "YAML support requires the 'powershell-yaml' module. Install it with 'Install-Module powershell-yaml'."
                }
            }
            $config = $content | ConvertFrom-Yaml
        }
        else {
            $config = $content | ConvertFrom-Json
        }

<<<<<<< HEAD
        $repoRoot = Resolve-Path -LiteralPath (Join-Path $scriptDir '..')
=======
        $repoRoot = Resolve-Path (Join-Path $scriptDir '..')
>>>>>>> 451acf61
        $dirs     = @{}
        if ($config.PSObject.Properties['Directories']) {
            # Preserve any user-defined directory settings
            $config.Directories.PSObject.Properties | ForEach-Object {
                $dirs[$_.Name] = $_.Value
            }
        }

        $dirs['RepoRoot']       = $repoRoot.Path
        $dirs['RunnerScripts']  = Join-Path $repoRoot 'runner_scripts'
        $dirs['UtilityScripts'] = Join-Path (Join-Path $repoRoot 'lab_utils') 'LabRunner'
        $dirs['ConfigFiles']    = Join-Path $repoRoot '..' 'configs' 'config_files'
        $dirs['InfraRepo']      = if ($config.InfraRepoPath) { $config.InfraRepoPath } else { 'C:\\Temp\\base-infra' }

        Add-Member -InputObject $config -MemberType NoteProperty -Name Directories -Value ([pscustomobject]$dirs) -Force
        return $config
    }
    catch {
        throw "Failed to parse config file $Path. $_"


    }
}
<|MERGE_RESOLUTION|>--- conflicted
+++ resolved
@@ -1,68 +1,60 @@
-function Get-LabConfig {
-    [CmdletBinding()]
-    param(
-        [string]$Path
-    )
-
-    $scriptDir = if ($PSScriptRoot) { $PSScriptRoot } else { Split-Path -Parent $MyInvocation.MyCommand.Path }
-
-    if (-not $Path) {
-        $Path = Join-Path $scriptDir '..' '..' 'configs' 'config_files' 'default-config.json'
-    }
-
-<<<<<<< HEAD
-    if (-not (Test-Path -LiteralPath $Path)) {
-        throw "Config file not found at $Path"
-    }
-=======
-    if (-not (Test-Path $Path)) {
-        throw "Config file not found at $Path"
-    }
->>>>>>> 451acf61
-
-    try {
-
-        $content = Get-Content -Raw -LiteralPath $Path
-        if ($Path -match '\.ya?ml$') {
-            if (-not (Get-Command ConvertFrom-Yaml -ErrorAction SilentlyContinue)) {
-                try {
-                    Import-Module powershell-yaml -ErrorAction Stop
-                }
-                catch {
-                    throw "YAML support requires the 'powershell-yaml' module. Install it with 'Install-Module powershell-yaml'."
-                }
-            }
-            $config = $content | ConvertFrom-Yaml
-        }
-        else {
-            $config = $content | ConvertFrom-Json
-        }
-
-<<<<<<< HEAD
-        $repoRoot = Resolve-Path -LiteralPath (Join-Path $scriptDir '..')
-=======
-        $repoRoot = Resolve-Path (Join-Path $scriptDir '..')
->>>>>>> 451acf61
-        $dirs     = @{}
-        if ($config.PSObject.Properties['Directories']) {
-            # Preserve any user-defined directory settings
-            $config.Directories.PSObject.Properties | ForEach-Object {
-                $dirs[$_.Name] = $_.Value
-            }
-        }
-
-        $dirs['RepoRoot']       = $repoRoot.Path
-        $dirs['RunnerScripts']  = Join-Path $repoRoot 'runner_scripts'
-        $dirs['UtilityScripts'] = Join-Path (Join-Path $repoRoot 'lab_utils') 'LabRunner'
-        $dirs['ConfigFiles']    = Join-Path $repoRoot '..' 'configs' 'config_files'
-        $dirs['InfraRepo']      = if ($config.InfraRepoPath) { $config.InfraRepoPath } else { 'C:\\Temp\\base-infra' }
-
-        Add-Member -InputObject $config -MemberType NoteProperty -Name Directories -Value ([pscustomobject]$dirs) -Force
-        return $config
-    }
-    catch {
-        throw "Failed to parse config file $Path. $_"
-
-
-    }
-}
+function Get-LabConfig {
+    [CmdletBinding()]
+    param(
+        [string]$Path
+    )
+
+    $scriptDir = if ($PSScriptRoot) { $PSScriptRoot } else { Split-Path -Parent $MyInvocation.MyCommand.Path }
+
+    if (-not $Path) {
+        $Path = Join-Path $scriptDir '..' '..' 'configs' 'config_files' 'default-config.json'
+    }
+
+
+    if (-not (Test-Path -LiteralPath $Path)) {
+        throw "Config file not found at $Path"
+    }
+
+    try {
+
+        $content = Get-Content -Raw -LiteralPath $Path
+        if ($Path -match '\.ya?ml$') {
+            if (-not (Get-Command ConvertFrom-Yaml -ErrorAction SilentlyContinue)) {
+                try {
+                    Import-Module powershell-yaml -ErrorAction Stop
+                }
+                catch {
+                    throw "YAML support requires the 'powershell-yaml' module. Install it with 'Install-Module powershell-yaml'."
+                }
+            }
+            $config = $content | ConvertFrom-Yaml
+        }
+        else {
+            $config = $content | ConvertFrom-Json
+        }
+
+        $repoRoot = Resolve-Path -LiteralPath (Join-Path $scriptDir '..')
+
+        $dirs     = @{}
+        if ($config.PSObject.Properties['Directories']) {
+            # Preserve any user-defined directory settings
+            $config.Directories.PSObject.Properties | ForEach-Object {
+                $dirs[$_.Name] = $_.Value
+            }
+        }
+
+        $dirs['RepoRoot']       = $repoRoot.Path
+        $dirs['RunnerScripts']  = Join-Path $repoRoot 'runner_scripts'
+        $dirs['UtilityScripts'] = Join-Path (Join-Path $repoRoot 'lab_utils') 'LabRunner'
+        $dirs['ConfigFiles']    = Join-Path $repoRoot '..' 'configs' 'config_files'
+        $dirs['InfraRepo']      = if ($config.InfraRepoPath) { $config.InfraRepoPath } else { 'C:\\Temp\\base-infra' }
+
+        Add-Member -InputObject $config -MemberType NoteProperty -Name Directories -Value ([pscustomobject]$dirs) -Force
+        return $config
+    }
+    catch {
+        throw "Failed to parse config file $Path. $_"
+
+
+    }
+}