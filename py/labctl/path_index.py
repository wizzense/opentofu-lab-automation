--- conflicted
+++ resolved
@@ -33,10 +33,7 @@
             alt = repo_root() / 'configs' / 'project' / 'path-index.yaml'
             if alt.exists():
                 index_path = alt
-<<<<<<< HEAD
-=======
-
->>>>>>> cd9b6cb8
+                
         if index_path.exists() and yaml is not None:
             with index_path.open('r') as f:
                 data = yaml.safe_load(f) or {}
