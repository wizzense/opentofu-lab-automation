--- conflicted
+++ resolved
@@ -29,13 +29,10 @@
     env = {"LAB_LOG_DIR": str(tmp_path)}
     result = runner.invoke(app, ["hv", "deploy"], env=env)
     assert result.exit_code == 0
-<<<<<<< HEAD
+
     log_file = tmp_path / "lab.log"
     assert log_file.exists()
     assert "Deploying Hyper-V host" in log_file.read_text()
-=======
-    assert "Deploying Hyper-V host" in result.output
-
 
 def test_load_config_json(tmp_path):
     conf = tmp_path / "conf.json"
@@ -60,5 +57,4 @@
     conf = tmp_path / "bad.yaml"
     conf.write_text("foo: [unclosed")
     with pytest.raises(yaml.YAMLError):
-        load_config(conf)
->>>>>>> 251f06b7
+        load_config(conf)