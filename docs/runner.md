--- conflicted
+++ resolved
@@ -29,11 +29,7 @@
 ./runner.ps1 -Scripts '0006,0007' -Auto -Quiet
 ```
 
-<<<<<<< HEAD
 You can also specify the output level directly with the `-Verbosity`
 parameter (`silent`, `normal`, or `detailed`).
 
-The default configuration path (`./config_files/default-config.json`) and the `-Auto` switch are defined on lines 1-6. The logic that runs scripts directly when `-Scripts` is provided lives at lines 259-264. Prompts for editing the configuration or confirming cleanup only occur when `-Auto` is not specified, as shown on lines 135-168.
-=======
-The default configuration path (`./config_files/default-config.json`) and the `-Auto` switch are defined on lines 1-9. The logic that runs scripts directly when `-Scripts` is provided lives at lines 267-272. Prompts for editing the configuration or confirming cleanup only occur when `-Auto` is not specified, as shown on lines 138-171.
->>>>>>> c571f41f
+The default configuration path (`./config_files/default-config.json`) and the `-Auto` switch are defined on lines 1-6. The logic that runs scripts directly when `-Scripts` is provided lives at lines 259-264. Prompts for editing the configuration or confirming cleanup only occur when `-Auto` is not specified, as shown on lines 135-168.