--- conflicted
+++ resolved
@@ -20,23 +20,19 @@
 ./runner.ps1 -Scripts '0006,0007,0008,0009,0010' -Auto
 ```
 
-<<<<<<< HEAD
 To suppress informational output, pass `-Verbosity silent`:
-=======
+
 To suppress informational output, use the `-Quiet` switch (equivalent to
 `-Verbosity silent`). For example, to run scripts `0006` and `0007`
 silently and non-interactively:
->>>>>>> dc8fcdb9
 
 ```powershell
 ./runner.ps1 -Scripts '0006,0007' -Auto -Verbosity silent
 ```
 
-<<<<<<< HEAD
 Use `-Force` to enable configuration flags detected in a script even when the current config sets them to `false`. The updated value is written back to the configuration file after the script completes.
-=======
+
 You can also specify the output level directly with the `-Verbosity`
 parameter (`silent`, `normal`, or `detailed`).
 
 The default configuration path (`./config_files/default-config.json`) and the `-Auto` switch are defined on lines 1-6. The logic that runs scripts directly when `-Scripts` is provided lives at lines 259-264. Prompts for editing the configuration or confirming cleanup only occur when `-Auto` is not specified, as shown on lines 135-168.
->>>>>>> dc8fcdb9
