# labctl Python CLI

<<<<<<< HEAD
The `labctl` command line tool exposes cross-platform helpers written in Python. It reads its settings from a JSON or YAML configuration file, loading `config_files/default-config.json` when no explicit path is given.
All important scripts and modules are listed in `path-index.yaml` at the repository root. The file is kept up to date by a workflow that runs on each push to `main`, but you can run `python scripts/update_index.py` to rebuild it manually. The `labctl.path_index` module loads the file and provides `load_index()` and `resolve_path(key)` helpers.
=======
The `labctl` command line tool exposes cross-platform helpers written in Python. It reads its settings from a JSON or YAML configuration file, loading `configs/config_files/default-config.json` when no explicit path is given.
All important scripts and modules are listed in `path-index.yaml` at the repository root. `python scripts/update_index.py` regenerates this map. The `labctl.path_index` module loads the file and provides `load_index()` and `resolve_path(key)` helpers.
>>>>>>> ef9ffc88

## Subcommands

### `hv facts`
Display the Hyper-V section from the configuration file:

```bash
poetry run labctl hv facts
```

Specify an alternative config file with `--config`:

```bash
poetry run labctl hv facts --config my-config.yaml
```

### `hv deploy`
Simulate deploying using the Hyper-V configuration:

```bash
poetry run labctl hv deploy
```

Provide a custom configuration path the same way:

```bash
poetry run labctl hv deploy --config path/to/config.json
```

Both commands simply parse the configuration and print details to the console at this stage.

### Repository helpers

The `repo` group wraps a few common GitHub tasks. These commands require the
`gh` CLI to be installed and authenticated:

```bash
poetry run labctl repo close-pr 123
poetry run labctl repo close-issue 42
poetry run labctl repo view-issue 99
poetry run labctl repo parse-issue 99
poetry run labctl repo cleanup
```

`view-issue` prints the issue title and body as JSON, `parse-issue` parses the
workflow failure issue into a structured JSON object, and `cleanup` removes
merged remote branches while keeping the most recent branch per hour.

### `ui`
Launch a simple Textual interface showing runner scripts, log output and
configuration files:

```bash
poetry run labctl ui
```
<|MERGE_RESOLUTION|>--- conflicted
+++ resolved
@@ -1,12 +1,8 @@
 # labctl Python CLI
 
-<<<<<<< HEAD
 The `labctl` command line tool exposes cross-platform helpers written in Python. It reads its settings from a JSON or YAML configuration file, loading `config_files/default-config.json` when no explicit path is given.
 All important scripts and modules are listed in `path-index.yaml` at the repository root. The file is kept up to date by a workflow that runs on each push to `main`, but you can run `python scripts/update_index.py` to rebuild it manually. The `labctl.path_index` module loads the file and provides `load_index()` and `resolve_path(key)` helpers.
-=======
-The `labctl` command line tool exposes cross-platform helpers written in Python. It reads its settings from a JSON or YAML configuration file, loading `configs/config_files/default-config.json` when no explicit path is given.
-All important scripts and modules are listed in `path-index.yaml` at the repository root. `python scripts/update_index.py` regenerates this map. The `labctl.path_index` module loads the file and provides `load_index()` and `resolve_path(key)` helpers.
->>>>>>> ef9ffc88
+
 
 ## Subcommands
 
