<# 
.SYNOPSIS
  Kicker script for a fresh Windows Server Core setup with robust error handling.

  1) Loads config_files/default-config.json by default (override with -ConfigFile).
  2) Checks if command-line Git is installed and in PATH.
     - Installs a minimal version if missing.
     - Updates PATH if installed but not found in PATH.
  3) Checks if GitHub CLI is installed and in PATH.
     - Installs GitHub CLI if missing.
     - Updates PATH if installed but not found in PATH.
     - Prompts for authentication if not already authenticated.
  4) Clones a repository from config.json -> RepoUrl to config.json -> LocalPath (or a default path).
  5) Invokes runner.ps1 from that repo.
#>

param(
    [string]$ConfigFile,
    [switch]$Quiet,
    [ValidateSet('silent','normal','detailed')]
    [string]$Verbosity = 'normal'
)

if ($Quiet.IsPresent) { $Verbosity = 'silent' }

$script:VerbosityLevels = @{ silent = 0; normal = 1; detailed = 2 }
$script:ConsoleLevel    = $script:VerbosityLevels[$Verbosity]

$targetBranch = 'main'
$defaultConfig = "https://raw.githubusercontent.com/wizzense/opentofu-lab-automation/refs/heads/main/config_files/default-config.json"


# example: https://raw.githubusercontent.com/wizzense/tofu-base-lab/refs/heads/main/configs/bootstrap-config.json


$prompt = "`n<press any key to continue>`n"


function Write-Continue($prompt) {
  [Console]::Write($prompt + '  ')
  Microsoft.PowerShell.Utility\Read-Host }

$ErrorActionPreference = 'Stop'  # So any error throws an exception
$ProgressPreference = 'SilentlyContinue'

# Resolve script root even when $PSScriptRoot is not populated (e.g. -Command)
$scriptRoot = if ($PSScriptRoot) { $PSScriptRoot } else { Split-Path -Parent $MyInvocation.MyCommand.Path }
$isWindowsOS = [System.Environment]::OSVersion.Platform -eq 'Win32NT'

# Ensure the logger utility is available even when this script is executed
# standalone. If the logger script is missing, download it from the repository.
$loggerDir  = Join-Path $scriptRoot 'runner_utility_scripts'
$loggerPath = Join-Path $loggerDir  'Logger.ps1'
if (-not (Test-Path $loggerPath)) {
    if (-not (Test-Path $loggerDir)) {
        New-Item -ItemType Directory -Path $loggerDir -Force | Out-Null
    }
    $loggerUrl = 'https://raw.githubusercontent.com/wizzense/opentofu-lab-automation/main/runner_utility_scripts/Logger.ps1'
    Invoke-WebRequest -Uri $loggerUrl -OutFile $loggerPath
}
try {
    . $loggerPath
} catch {
    Write-Error "Failed to load logger script: $_"
    exit 1
}

# Set default log file path if none is defined
if (-not (Get-Variable -Name LogFilePath -Scope Script -ErrorAction SilentlyContinue) -and
    -not (Get-Variable -Name LogFilePath -Scope Global -ErrorAction SilentlyContinue)) {
    $logDir = $env:LAB_LOG_DIR
    if (-not $logDir) {
        if ($isWindowsOS) { $logDir = 'C:\\temp' } else { $logDir = [System.IO.Path]::GetTempPath() }
    }
    if (-not (Test-Path $logDir)) { New-Item -ItemType Directory -Path $logDir -Force | Out-Null }
    $script:LogFilePath = Join-Path $logDir 'lab.log'
}

# Fallback inline logger in case dot-sourcing failed
if (-not (Get-Command Write-CustomLog -ErrorAction SilentlyContinue)) {
    function Write-CustomLog {
        param(
            [string]$Message,
            [ValidateSet('INFO','WARN','ERROR')] [string]$Level = 'INFO'
        )
        $levelIdx = @{ INFO = 1; WARN = 1; ERROR = 0 }[$Level]
        if (-not (Get-Variable -Name LogFilePath -Scope Script -ErrorAction SilentlyContinue)) {
            $logDir = $env:LAB_LOG_DIR
            if (-not $logDir) { $logDir = if ($isWindowsOS) { 'C:\\temp' } else { [System.IO.Path]::GetTempPath() } }
            $script:LogFilePath = Join-Path $logDir 'lab.log'
        }
        if (-not (Get-Variable -Name ConsoleLevel -Scope Script -ErrorAction SilentlyContinue)) {
            $script:ConsoleLevel = 1
        }
        $ts  = Get-Date -Format 'yyyy-MM-dd HH:mm:ss'
        $fmt = "[$ts] [$Level] $Message"
        $fmt | Out-File -FilePath $script:LogFilePath -Encoding utf8 -Append
        if ($levelIdx -le $script:ConsoleLevel) {
            $color = @{ INFO='Gray'; WARN='Yellow'; ERROR='Red' }[$Level]
            Write-Host $fmt -ForegroundColor $color
        }
    }
}

# Load config helper
$labUtilsDir = Join-Path $scriptRoot 'lab_utils'
$labConfigScript = Join-Path $labUtilsDir 'Get-LabConfig.ps1'
$formatScript    = Join-Path $labUtilsDir 'Format-Config.ps1'
if (-not (Test-Path $labConfigScript)) {
    if (-not (Test-Path $labUtilsDir)) {
        New-Item -ItemType Directory -Path $labUtilsDir -Force | Out-Null
    }
    $labConfigUrl = 'https://raw.githubusercontent.com/wizzense/opentofu-lab-automation/main/lab_utils/Get-LabConfig.ps1'
    Invoke-WebRequest -Uri $labConfigUrl -OutFile $labConfigScript
}
if (-not (Test-Path $formatScript)) {
    if (-not (Test-Path $labUtilsDir)) {
        New-Item -ItemType Directory -Path $labUtilsDir -Force | Out-Null
    }
    $formatUrl = 'https://raw.githubusercontent.com/wizzense/opentofu-lab-automation/main/lab_utils/Format-Config.ps1'
    Invoke-WebRequest -Uri $formatUrl -OutFile $formatScript
}
. $labConfigScript
. $formatScript


# ------------------------------------------------
# (0) clever? message, take a second...
# ------------------------------------------------

Write-CustomLog "`nYo!"
Write-Continue "`n<press any key to continue>`n"
Write-CustomLog "Use `-Quiet` to reduce output."
Write-CustomLog "I know you totally read the readme first, but just in case you didn't...`n"

Write-CustomLog """

Note: In order for most of this to work you will actually have to provide a config file. 
You can either modify this command to point to the remote/local path, or leave it as is. 

You will have an opportunity after this to actually view the config file and even modify it.

At the time of this writing that feature may be broken... oh well.

The script will do the following if you proceed:

  1) Loads config_files/default-config.json by default (override with -ConfigFile).
  2) Checks if command-line Git is installed and in PATH.
     - Installs a minimal version if missing.
     - Updates PATH if installed but not found in PATH.
  3) Checks if GitHub CLI is installed and in PATH.
     - Installs GitHub CLI if missing.
     - Updates PATH if installed but not found in PATH.
     - Prompts for authentication if not already authenticated.
  4) Clones a repository from config.json -> RepoUrl to config.json -> LocalPath (or a default path).
  5) Invokes runner.ps1 from that repo.

"""

# Prompt for input to provide remote/local or accept default

$configOption = Read-Host -prompt "`nEnter a remote URL or local path, or leave blank for default."

if ($configOption -match "https://") {
    Invoke-WebRequest -Uri $configOption -OutFile '.\custom-config.json'
    $ConfigFile = (Join-Path $scriptRoot "custom-config.json")
}
elseif ($configOption -and (Test-Path -Path $configOption)) {
    $ConfigFile = $configOption
}
else {
    $localConfigDir = Join-Path $scriptRoot "config_files"
    if (!(Test-Path $localConfigDir)) {
        New-Item -ItemType Directory -Path $localConfigDir | Out-Null
    }
    $localConfigPath = Join-Path $localConfigDir "default-config.json"
    Invoke-WebRequest -Uri $defaultConfig -OutFile $localConfigPath
    $ConfigFile = $localConfigPath
}

# ------------------------------------------------
# (1) Load Configuration
# ------------------------------------------------
Write-CustomLog "==== Loading configuration file ===="
try {
    $config = Get-LabConfig -Path $ConfigFile
    Write-CustomLog "Config file loaded from $ConfigFile."
    Write-CustomLog (Format-Config -Config $config)
} catch {
    Write-Error "ERROR: Failed to load configuration file - $($_.Exception.Message)"
    exit 1
}

# ------------------------------------------------
# (2) Check & Install Git for Windows
# ------------------------------------------------


Write-CustomLog "==== Checking if Git is installed ===="
$gitPath = "C:\Program Files\Git\cmd\git.exe"

if (Test-Path $gitPath) {
    Write-CustomLog "Git is already installed at: $gitPath"
} else {

    if ($Config.InstallGit -eq $true) {
        Write-CustomLog "Git is not installed. Downloading and installing Git for Windows..."

        $gitInstallerUrl = "https://github.com/git-for-windows/git/releases/download/v2.48.1.windows.1/Git-2.48.1-64-bit.exe"
        $gitInstallerPath = Join-Path -Path $env:TEMP -ChildPath "GitInstaller.exe"

        Invoke-WebRequest -Uri $gitInstallerUrl -OutFile $gitInstallerPath -UseBasicParsing
        Write-CustomLog "Installing Git silently..."
        Start-Process -FilePath $gitInstallerPath -ArgumentList "/SILENT" -Wait -NoNewWindow

        Remove-Item -Path $gitInstallerPath -ErrorAction SilentlyContinue
        Write-CustomLog "Git installation completed."
    }
}

# Double-check Git
try {
    $gitVersion = & "$gitPath" --version
    Write-CustomLog $gitVersion
    Write-CustomLog "Git is installed and working."
} catch {
    Write-Error "ERROR: Git installation failed or is not accessible. Exiting."
    exit 1
}

# ------------------------------------------------
# (2.5) Ensure PowerShell 7 is present
# ------------------------------------------------

$isWindowsOS = [System.Environment]::OSVersion.Platform -eq 'Win32NT'
if (-not $isWindowsOS) {

    Write-Error "PowerShell 7 installation via this script is only supported on Windows."
    exit 1
}

Write-CustomLog "==== Checking if PowerShell 7 is installed ===="
$pwshPath = "C:\\Program Files\\PowerShell\\7\\pwsh.exe"

if (!(Test-Path $pwshPath)) {
    if ($Config.InstallPwsh -eq $true) {
        $pwshInstallerUrl = "https://github.com/PowerShell/PowerShell/releases/latest/download/PowerShell-7.5.1-win-x64.msi"
        $pwshInstallerPath = Join-Path -Path $env:TEMP -ChildPath "PowerShellInstaller.msi"
        Invoke-WebRequest -Uri $pwshInstallerUrl -OutFile $pwshInstallerPath -UseBasicParsing
        Write-CustomLog "Installing PowerShell 7 silently..."
        Start-Process msiexec.exe -ArgumentList "/i `"$pwshInstallerPath`" /quiet /norestart" -Wait -Verb RunAs
        Remove-Item -Path $pwshInstallerPath -ErrorAction SilentlyContinue
        Write-CustomLog "PowerShell 7 installation completed."
    } else {
        Write-Error "PowerShell 7 is required. Set InstallPwsh=true in the config."
        exit 1
    }
}

if (!(Test-Path $pwshPath)) {
    Write-Error "ERROR: PowerShell 7 installation failed or is not accessible."
    exit 1
}

# ------------------------------------------------
# (3) Check GitHub CLI and call by explicit path
# ------------------------------------------------
Write-CustomLog "==== Checking if GitHub CLI is installed ===="
$ghExePath = "C:\Program Files\GitHub CLI\gh.exe"

if (!(Test-Path $ghExePath)) {
    if ($Config.InstallGitHubCLI -eq $true) {
        Write-CustomLog "GitHub CLI not found. Downloading from $($config.GitHubCLIInstallerUrl)..."
        $ghCliInstaller = Join-Path -Path $env:TEMP -ChildPath "GitHubCLIInstaller.msi"
        Invoke-WebRequest -Uri $config.GitHubCLIInstallerUrl -OutFile $ghCliInstaller -UseBasicParsing

        Write-CustomLog "Installing GitHub CLI silently..."
        Start-Process msiexec.exe -ArgumentList "/i `"$ghCliInstaller`" /quiet /norestart /log `"$env:TEMP\ghCliInstall.log`"" -Wait -Verb RunAs
        Remove-Item -Path $ghCliInstaller -ErrorAction SilentlyContinue

        Write-CustomLog "GitHub CLI installation completed."
    }

} else {
    Write-CustomLog "GitHub CLI found at '$ghExePath'."
}

if (!(Test-Path $ghExePath)) {
    Write-Error "ERROR: gh.exe not found at '$ghExePath'. Installation may have failed."
    exit 1
}

# ------------------------------------------------
# (3.5) Check & Prompt for GitHub CLI Authentication
# ------------------------------------------------
Write-CustomLog "==== Checking GitHub CLI Authentication ===="
try {
    # If not authenticated, 'gh auth status' returns non-zero exit code
    & "$ghExePath" auth status 2>&1
    Write-CustomLog "GitHub CLI is authenticated."
}
catch {
    Write-CustomLog "GitHub CLI is not authenticated."

    # Optional: Prompt user for a personal access token
    $pat = Read-Host "Enter your GitHub Personal Access Token (or press Enter to skip):"

    if (-not [string]::IsNullOrWhiteSpace($pat)) {
        Write-CustomLog "Attempting PAT-based GitHub CLI login..."
        try {
            $pat | & "$ghExePath" auth login --hostname github.com --git-protocol https --with-token
        }
        catch {
            Write-Error "ERROR: PAT-based login failed. Please verify your token or try interactive login."
            exit 1
        }
    }
    else {
        # No PAT, attempt normal interactive login in the console
        Write-CustomLog "No PAT provided. Attempting interactive login..."
        try {
            & "$ghExePath" auth login --hostname github.com --git-protocol https
        }
        catch {
            Write-Error "ERROR: Interactive login failed: $($_.Exception.Message)"
            exit 1
        }
    }

    # After the login attempt, re-check auth
    try {
        & "$ghExePath" auth status 2>&1
        Write-CustomLog "GitHub CLI is now authenticated."
    }
    catch {
        Write-Error "ERROR: GitHub authentication failed. Please run '$ghExePath auth login' manually and re-run."
        exit 1
    }
}

# ------------------------------------------------
# (4) Clone or Update Repository (using explicit Git/gh)
# ------------------------------------------------
Write-CustomLog "==== Cloning or updating the target repository ===="

try {
    & "$ghExePath" auth status 2>&1 | Out-Null
} catch {
    Write-Error "GitHub CLI is not authenticated. Please run '$ghExePath auth login' and re-run this script."
    exit 1
}

if (-not $config.RepoUrl) {
    Write-Error "ERROR: config.json does not specify 'RepoUrl'."
    exit 1
}

# Define local path (fallback if not in config)
$localPath = $config.LocalPath
<<<<<<< HEAD
$localPath = if (-not $localPath -or [string]::IsNullOrWhiteSpace($localPath)) {
    if ($isWindowsOS) {
        if ($env:TEMP) { $env:TEMP } else { 'C:\\temp' }
    } else {
        [System.IO.Path]::GetTempPath()
    }
} else {
    $localPath
=======
if (-not $localPath -or [string]::IsNullOrWhiteSpace($localPath)) {
    $localPath = 'C:\\temp'
>>>>>>> 34eb525c
}
$localPath = [System.Environment]::ExpandEnvironmentVariables($localPath)


# Ensure local directory exists
Write-CustomLog "Ensuring local path '$localPath' exists..."
if (!(Test-Path $localPath)) {
    New-Item -ItemType Directory -Path $localPath -Force | Out-Null
}

# Define repo path
$repoName = ($config.RepoUrl -split '/')[-1] -replace "\.git$", ""
$repoPath = Join-Path $localPath $repoName

if (-not $repoPath) {
    Write-Error "ERROR: Repository path could not be determined. Check config.json and retry."
    exit 1
}

# Configure git safe.directory to avoid dubious ownership errors
# Use GetFullPath so path need not exist yet
$resolvedRepoPath = [System.IO.Path]::GetFullPath($repoPath)
& "$gitPath" config --global --add safe.directory $resolvedRepoPath 2>$null

if (!(Test-Path $repoPath)) {
    Write-CustomLog "Cloning repository from $($config.RepoUrl) to $repoPath..."

    $prevEAP = $ErrorActionPreference
    $ErrorActionPreference = 'Continue'

    & "$ghExePath" repo clone $config.RepoUrl $repoPath -- -q 2>&1 >> "$env:TEMP\gh_clone_log.txt"

    $ErrorActionPreference = $prevEAP

    # Fallback to git if the GitHub CLI clone appears to have failed
    if (!(Test-Path $repoPath)) {
        Write-CustomLog "GitHub CLI clone failed. Trying git clone..."
        & "$gitPath" clone $config.RepoUrl $repoPath --quiet 2>&1 >> "$env:TEMP\git_clone_log.txt"

        if (!(Test-Path $repoPath)) {
            Write-Error "ERROR: Repository cloning failed. Check logs: $env:TEMP\gh_clone_log.txt and $env:TEMP\git_clone_log.txt"
            exit 1
        }
    }
} else {
    Write-CustomLog "Repository already exists. Pulling latest changes..."
    Push-Location $repoPath
    & "$gitPath" pull origin $targetBranch --quiet 2>&1 >> "$env:TEMP\git.log"
    Pop-Location
}

# Ensure the desired branch is checked out and up to date
Push-Location $repoPath
& "$gitPath" fetch --all --quiet 2>&1 >> "$env:TEMP\git.log"

# Avoid noisy checkout messages when already on the target branch
$currentBranch = (& "$gitPath" rev-parse --abbrev-ref HEAD).Trim()
$checkoutCode = 0
if ($currentBranch -ne $targetBranch) {
    $prevEAP = $ErrorActionPreference
    $ErrorActionPreference = 'Continue'
    $null = & "$gitPath" checkout $targetBranch 2>&1
    $checkoutCode = $LASTEXITCODE
    $ErrorActionPreference = $prevEAP
}

if ($checkoutCode -ne 0) {
    Write-Warning "Branch '$targetBranch' not found. Using current branch."
} else {
    & "$gitPath" pull origin $targetBranch --quiet 2>&1 >> "$env:TEMP\git.log"
}
Pop-Location

# ------------------------------------------------
# (5) Invoke the Runner Script
# ------------------------------------------------
Write-CustomLog "==== Invoking the runner script ===="
$runnerScriptName = $config.RunnerScriptName
if (-not $runnerScriptName) {
    Write-Warning "No runner script specified in config. Exiting gracefully."
    exit 0
}

Set-Location $repoPath
if (!(Test-Path $runnerScriptName)) {
    Write-Error "ERROR: Could not find $runnerScriptName in $repoPath. Exiting."
    exit 1
}

Write-CustomLog "Running $runnerScriptName from $repoPath ..."

$args = @('-NoLogo','-NoProfile','-File',".\$runnerScriptName",'-ConfigFile',$ConfigFile,'-Verbosity',$Verbosity)
$proc = Start-Process -FilePath $pwshPath -ArgumentList $args -Wait -NoNewWindow -PassThru
$exitCode = $proc.ExitCode

if ($exitCode -ne 0) {
    Write-CustomLog "Runner script failed with exit code $exitCode"
    exit $exitCode
}

Write-CustomLog "`n=== Kicker script finished successfully! ==="
exit 0<|MERGE_RESOLUTION|>--- conflicted
+++ resolved
@@ -357,7 +357,7 @@
 
 # Define local path (fallback if not in config)
 $localPath = $config.LocalPath
-<<<<<<< HEAD
+
 $localPath = if (-not $localPath -or [string]::IsNullOrWhiteSpace($localPath)) {
     if ($isWindowsOS) {
         if ($env:TEMP) { $env:TEMP } else { 'C:\\temp' }
@@ -366,10 +366,7 @@
     }
 } else {
     $localPath
-=======
-if (-not $localPath -or [string]::IsNullOrWhiteSpace($localPath)) {
-    $localPath = 'C:\\temp'
->>>>>>> 34eb525c
+
 }
 $localPath = [System.Environment]::ExpandEnvironmentVariables($localPath)
 
