--- conflicted
+++ resolved
@@ -1,32 +1,31 @@
-<<<<<<< HEAD
-Param([pscustomobject]$Config)
-Import-Module (Join-Path $PSScriptRoot '..' 'lab_utils' 'LabRunner' 'LabRunner.psm1')
-=======
-Param([object]$Config)
-Import-Module "$PSScriptRoot/../lab_utils/LabRunner/LabRunner.psd1"
->>>>>>> e2d6f0e1
-Write-CustomLog "Starting $MyInvocation.MyCommand"
-Invoke-LabStep -Config $Config -Body {
-    Write-CustomLog "Running $($MyInvocation.MyCommand.Name)"
-
-
-
-# Check if WinRM is already configured
-$winrmStatus = Get-Service -Name WinRM -ErrorAction SilentlyContinue
-
-if ($winrmStatus -and $winrmStatus.Status -eq 'Running') {
-    Write-CustomLog "WinRM is already enabled and running."
-} else {
-    Write-CustomLog "Enabling WinRM via Enable-PSRemoting -Force"
-
-    # WinRM QuickConfig
-    Enable-PSRemoting -Force
-    Write-CustomLog "Enable-PSRemoting executed"
-    
-    # Optionally configure additional authentication methods, etc.:
-    # e.g.: Set-Item -Path WSMan:\localhost\Service\Auth\Basic -Value $true
-    
-    Write-CustomLog "WinRM has been enabled."
-}
-    Write-CustomLog "Completed $($MyInvocation.MyCommand.Name)"
-}
+Param([object]$Config)
+Import-Module "$PSScriptRoot/../lab_utils/LabRunner/LabRunner.psd1"
+
+# Param([pscustomobject]$Config)
+# Import-Module (Join-Path $PSScriptRoot '..' 'lab_utils' 'LabRunner' 'LabRunner.psm1')
+
+Write-CustomLog "Starting $MyInvocation.MyCommand"
+Invoke-LabStep -Config $Config -Body {
+    Write-CustomLog "Running $($MyInvocation.MyCommand.Name)"
+
+
+
+# Check if WinRM is already configured
+$winrmStatus = Get-Service -Name WinRM -ErrorAction SilentlyContinue
+
+if ($winrmStatus -and $winrmStatus.Status -eq 'Running') {
+    Write-CustomLog "WinRM is already enabled and running."
+} else {
+    Write-CustomLog "Enabling WinRM via Enable-PSRemoting -Force"
+
+    # WinRM QuickConfig
+    Enable-PSRemoting -Force
+    Write-CustomLog "Enable-PSRemoting executed"
+    
+    # Optionally configure additional authentication methods, etc.:
+    # e.g.: Set-Item -Path WSMan:\localhost\Service\Auth\Basic -Value $true
+    
+    Write-CustomLog "WinRM has been enabled."
+}
+    Write-CustomLog "Completed $($MyInvocation.MyCommand.Name)"
+}