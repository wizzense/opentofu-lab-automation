<<<<<<< HEAD
Param([pscustomobject]$Config)
Import-Module (Join-Path $PSScriptRoot '..' 'lab_utils' 'LabRunner' 'LabRunner.psm1')
=======
Param([object]$Config)
Import-Module "$PSScriptRoot/../lab_utils/LabRunner/LabRunner.psd1"
>>>>>>> e2d6f0e1
Write-CustomLog "Starting $MyInvocation.MyCommand"
Invoke-LabStep -Config $Config -Body {
    Write-CustomLog "Running $($MyInvocation.MyCommand.Name)"
if ($Config.InstallGo -eq $true) {
    $GoConfig = $Config.Go
    if ($null -eq $GoConfig) {
        Write-CustomLog "No Go configuration found. Skipping installation."
        return
    }

    if ($GoConfig.InstallerUrl) {
        $installerUrl = $GoConfig.InstallerUrl
        if ($installerUrl -match "go([\d\.]+)\.windows-([a-z0-9]+)\.msi") {
            $goVersion = $matches[1]
            $goArch = $matches[2]
        } else {
            Write-CustomLog "Unable to extract Go version and architecture from InstallerUrl."
            return
        }
    } elseif ($GoConfig.Version) {
        $goVersion = $GoConfig.Version
        $goArch = $GoConfig.Architecture
        if (-not $goArch) { $goArch = "amd64" }
    } else {
        Write-CustomLog "No Go version or InstallerUrl specified. Skipping installation."
        return
    }

    # Check if Go is already installed by looking for the 'go' command
    if (Get-Command go -ErrorAction SilentlyContinue) {
        Write-CustomLog "Go is already installed. Skipping installation."
        return
    }

    Write-CustomLog "Installing Go version $goVersion for architecture $goArch..."
    $installerPath = "$env:TEMP\GoInstaller.msi"

    $ProgressPreference = 'SilentlyContinue'
    Write-CustomLog "Downloading Go from $installerUrl"
    Invoke-WebRequest -Uri $installerUrl -OutFile $installerPath -UseBasicParsing

    Write-CustomLog "Installing Go silently..."
    Start-Process msiexec.exe -Wait -ArgumentList "/i `"$installerPath`" /qn /L*v `"$env:TEMP\GoInstall.log`""

    Write-CustomLog "Go installation complete."
} else {
    Write-CustomLog "InstallGo flag is disabled. Skipping Go installation."
}
    Write-CustomLog "Completed $($MyInvocation.MyCommand.Name)"
}
<|MERGE_RESOLUTION|>--- conflicted
+++ resolved
@@ -1,57 +1,56 @@
-<<<<<<< HEAD
-Param([pscustomobject]$Config)
-Import-Module (Join-Path $PSScriptRoot '..' 'lab_utils' 'LabRunner' 'LabRunner.psm1')
-=======
-Param([object]$Config)
-Import-Module "$PSScriptRoot/../lab_utils/LabRunner/LabRunner.psd1"
->>>>>>> e2d6f0e1
-Write-CustomLog "Starting $MyInvocation.MyCommand"
-Invoke-LabStep -Config $Config -Body {
-    Write-CustomLog "Running $($MyInvocation.MyCommand.Name)"
-if ($Config.InstallGo -eq $true) {
-    $GoConfig = $Config.Go
-    if ($null -eq $GoConfig) {
-        Write-CustomLog "No Go configuration found. Skipping installation."
-        return
-    }
-
-    if ($GoConfig.InstallerUrl) {
-        $installerUrl = $GoConfig.InstallerUrl
-        if ($installerUrl -match "go([\d\.]+)\.windows-([a-z0-9]+)\.msi") {
-            $goVersion = $matches[1]
-            $goArch = $matches[2]
-        } else {
-            Write-CustomLog "Unable to extract Go version and architecture from InstallerUrl."
-            return
-        }
-    } elseif ($GoConfig.Version) {
-        $goVersion = $GoConfig.Version
-        $goArch = $GoConfig.Architecture
-        if (-not $goArch) { $goArch = "amd64" }
-    } else {
-        Write-CustomLog "No Go version or InstallerUrl specified. Skipping installation."
-        return
-    }
-
-    # Check if Go is already installed by looking for the 'go' command
-    if (Get-Command go -ErrorAction SilentlyContinue) {
-        Write-CustomLog "Go is already installed. Skipping installation."
-        return
-    }
-
-    Write-CustomLog "Installing Go version $goVersion for architecture $goArch..."
-    $installerPath = "$env:TEMP\GoInstaller.msi"
-
-    $ProgressPreference = 'SilentlyContinue'
-    Write-CustomLog "Downloading Go from $installerUrl"
-    Invoke-WebRequest -Uri $installerUrl -OutFile $installerPath -UseBasicParsing
-
-    Write-CustomLog "Installing Go silently..."
-    Start-Process msiexec.exe -Wait -ArgumentList "/i `"$installerPath`" /qn /L*v `"$env:TEMP\GoInstall.log`""
-
-    Write-CustomLog "Go installation complete."
-} else {
-    Write-CustomLog "InstallGo flag is disabled. Skipping Go installation."
-}
-    Write-CustomLog "Completed $($MyInvocation.MyCommand.Name)"
-}
+Param([object]$Config)
+Import-Module "$PSScriptRoot/../lab_utils/LabRunner/LabRunner.psd1"
+
+# Param([pscustomobject]$Config)
+# Import-Module (Join-Path $PSScriptRoot '..' 'lab_utils' 'LabRunner' 'LabRunner.psm1')
+
+Write-CustomLog "Starting $MyInvocation.MyCommand"
+Invoke-LabStep -Config $Config -Body {
+    Write-CustomLog "Running $($MyInvocation.MyCommand.Name)"
+if ($Config.InstallGo -eq $true) {
+    $GoConfig = $Config.Go
+    if ($null -eq $GoConfig) {
+        Write-CustomLog "No Go configuration found. Skipping installation."
+        return
+    }
+
+    if ($GoConfig.InstallerUrl) {
+        $installerUrl = $GoConfig.InstallerUrl
+        if ($installerUrl -match "go([\d\.]+)\.windows-([a-z0-9]+)\.msi") {
+            $goVersion = $matches[1]
+            $goArch = $matches[2]
+        } else {
+            Write-CustomLog "Unable to extract Go version and architecture from InstallerUrl."
+            return
+        }
+    } elseif ($GoConfig.Version) {
+        $goVersion = $GoConfig.Version
+        $goArch = $GoConfig.Architecture
+        if (-not $goArch) { $goArch = "amd64" }
+    } else {
+        Write-CustomLog "No Go version or InstallerUrl specified. Skipping installation."
+        return
+    }
+
+    # Check if Go is already installed by looking for the 'go' command
+    if (Get-Command go -ErrorAction SilentlyContinue) {
+        Write-CustomLog "Go is already installed. Skipping installation."
+        return
+    }
+
+    Write-CustomLog "Installing Go version $goVersion for architecture $goArch..."
+    $installerPath = "$env:TEMP\GoInstaller.msi"
+
+    $ProgressPreference = 'SilentlyContinue'
+    Write-CustomLog "Downloading Go from $installerUrl"
+    Invoke-WebRequest -Uri $installerUrl -OutFile $installerPath -UseBasicParsing
+
+    Write-CustomLog "Installing Go silently..."
+    Start-Process msiexec.exe -Wait -ArgumentList "/i `"$installerPath`" /qn /L*v `"$env:TEMP\GoInstall.log`""
+
+    Write-CustomLog "Go installation complete."
+} else {
+    Write-CustomLog "InstallGo flag is disabled. Skipping Go installation."
+}
+    Write-CustomLog "Completed $($MyInvocation.MyCommand.Name)"
+}