<<<<<<< HEAD
Param([pscustomobject]$Config)
Import-Module (Join-Path $PSScriptRoot '..' 'lab_utils' 'LabRunner' 'LabRunner.psm1')
Write-CustomLog "Starting $MyInvocation.MyCommand"
Invoke-LabStep -Config $Config -Body {
    Write-CustomLog "Running $($MyInvocation.MyCommand.Name)"

# Determine InfraPath
$InfraPath = if ($Config.InfraRepoPath) { $Config.InfraRepoPath } else { "C:\Temp\base-infra" }

# Ensure the local directory exists; create if it does not
Write-CustomLog "Ensuring local path '$InfraPath' exists..."
if (-not (Test-Path $InfraPath)) {
    Write-CustomLog "Path not found. Creating directory..."
    New-Item -ItemType Directory -Path $InfraPath -Force | Out-Null
}


# Check if the directory is a git repository
# Clone the infrastructure repository if $InfraPath is not already a Git repo
if (-not (Test-Path (Join-Path $InfraPath '.git'))) {
    Write-CustomLog "Directory is not a git repository. Cloning repository..."

    # Prefer GitHub CLI if present; otherwise use plain git
    if (Get-Command gh -ErrorAction SilentlyContinue) {
        # Ensure the GitHub CLI is authenticated to avoid Git credential prompts
        gh auth status 2>$null
        if ($LASTEXITCODE -ne 0) {
            Write-Error "GitHub CLI is not authenticated. Please run 'gh auth login' and re-run this script."
            exit 1
        }
        gh repo clone $config.InfraRepoUrl $InfraPath
    } else {
        git clone $config.InfraRepoUrl $InfraPath
    }

    # Validate that the clone succeeded
    if ($LASTEXITCODE -ne 0 -or -not (Test-Path (Join-Path $InfraPath '.git'))) {
        Write-Error "Failed to clone repository from $($config.InfraRepoUrl)"
        throw
    }

    Write-CustomLog "Clone completed successfully."
}

else {
    Write-CustomLog "Git repository found. Updating repository..."
    Push-Location $InfraPath
    try {
        Write-CustomLog 'git reset --hard'
        git reset --hard
        Write-CustomLog 'git clean -fd'
        git clean -fd
        Write-CustomLog 'git pull'
        git pull
    } catch {
        Write-Error "An error occurred while updating the repository: $_"
    } finally {
        Pop-Location
    }
}
    Write-CustomLog "Completed $($MyInvocation.MyCommand.Name)"
}
=======
Param([object]$Config)
Import-Module "$PSScriptRoot/../lab_utils/LabRunner/LabRunner.psd1"

Write-CustomLog "Starting $MyInvocation.MyCommand"

Invoke-LabStep -Config $Config -Body {
    Write-CustomLog "Running $($MyInvocation.MyCommand.Name)"

    # Determine InfraPath
    $InfraPath = if ($Config.InfraRepoPath) { $Config.InfraRepoPath } else { "C:\Temp\base-infra" }

    # Ensure the local directory exists; create if it does not
    Write-CustomLog "Ensuring local path '$InfraPath' exists..."
    if (-not (Test-Path $InfraPath)) {
        Write-CustomLog "Path not found. Creating directory..."
        New-Item -ItemType Directory -Path $InfraPath -Force | Out-Null
    }

    # Clone or update repo
    if (-not (Test-Path (Join-Path $InfraPath '.git'))) {
        Write-CustomLog "Directory is not a git repository. Cloning repository..."
        if (Get-Command gh -ErrorAction SilentlyContinue) {
            gh auth status 2>$null
            if ($LASTEXITCODE -ne 0) {
                Write-Error "GitHub CLI is not authenticated. Please run 'gh auth login' and re-run this script."
                exit 1
            }
            gh repo clone $config.InfraRepoUrl $InfraPath
        } else {
            git clone $config.InfraRepoUrl $InfraPath
        }
        if ($LASTEXITCODE -ne 0 -or -not (Test-Path (Join-Path $InfraPath '.git'))) {
            Write-Error "Failed to clone repository from $($config.InfraRepoUrl)"
            throw
        }
        Write-CustomLog "Clone completed successfully."
    } else {
        Write-CustomLog "Git repository found. Updating repository..."
        Push-Location $InfraPath
        try {
            Write-CustomLog 'git reset --hard'
            git reset --hard
            Write-CustomLog 'git clean -fd'
            git clean -fd
            Write-CustomLog 'git pull'
            git pull
        } catch {
            Write-Error "An error occurred while updating the repository: $_"
        } finally {
            Pop-Location
        }
    }
}
>>>>>>> e2d6f0e1
<|MERGE_RESOLUTION|>--- conflicted
+++ resolved
@@ -1,118 +1,54 @@
-<<<<<<< HEAD
-Param([pscustomobject]$Config)
-Import-Module (Join-Path $PSScriptRoot '..' 'lab_utils' 'LabRunner' 'LabRunner.psm1')
-Write-CustomLog "Starting $MyInvocation.MyCommand"
-Invoke-LabStep -Config $Config -Body {
-    Write-CustomLog "Running $($MyInvocation.MyCommand.Name)"
-
-# Determine InfraPath
-$InfraPath = if ($Config.InfraRepoPath) { $Config.InfraRepoPath } else { "C:\Temp\base-infra" }
-
-# Ensure the local directory exists; create if it does not
-Write-CustomLog "Ensuring local path '$InfraPath' exists..."
-if (-not (Test-Path $InfraPath)) {
-    Write-CustomLog "Path not found. Creating directory..."
-    New-Item -ItemType Directory -Path $InfraPath -Force | Out-Null
-}
-
-
-# Check if the directory is a git repository
-# Clone the infrastructure repository if $InfraPath is not already a Git repo
-if (-not (Test-Path (Join-Path $InfraPath '.git'))) {
-    Write-CustomLog "Directory is not a git repository. Cloning repository..."
-
-    # Prefer GitHub CLI if present; otherwise use plain git
-    if (Get-Command gh -ErrorAction SilentlyContinue) {
-        # Ensure the GitHub CLI is authenticated to avoid Git credential prompts
-        gh auth status 2>$null
-        if ($LASTEXITCODE -ne 0) {
-            Write-Error "GitHub CLI is not authenticated. Please run 'gh auth login' and re-run this script."
-            exit 1
-        }
-        gh repo clone $config.InfraRepoUrl $InfraPath
-    } else {
-        git clone $config.InfraRepoUrl $InfraPath
-    }
-
-    # Validate that the clone succeeded
-    if ($LASTEXITCODE -ne 0 -or -not (Test-Path (Join-Path $InfraPath '.git'))) {
-        Write-Error "Failed to clone repository from $($config.InfraRepoUrl)"
-        throw
-    }
-
-    Write-CustomLog "Clone completed successfully."
-}
-
-else {
-    Write-CustomLog "Git repository found. Updating repository..."
-    Push-Location $InfraPath
-    try {
-        Write-CustomLog 'git reset --hard'
-        git reset --hard
-        Write-CustomLog 'git clean -fd'
-        git clean -fd
-        Write-CustomLog 'git pull'
-        git pull
-    } catch {
-        Write-Error "An error occurred while updating the repository: $_"
-    } finally {
-        Pop-Location
-    }
-}
-    Write-CustomLog "Completed $($MyInvocation.MyCommand.Name)"
-}
-=======
-Param([object]$Config)
-Import-Module "$PSScriptRoot/../lab_utils/LabRunner/LabRunner.psd1"
-
-Write-CustomLog "Starting $MyInvocation.MyCommand"
-
-Invoke-LabStep -Config $Config -Body {
-    Write-CustomLog "Running $($MyInvocation.MyCommand.Name)"
-
-    # Determine InfraPath
-    $InfraPath = if ($Config.InfraRepoPath) { $Config.InfraRepoPath } else { "C:\Temp\base-infra" }
-
-    # Ensure the local directory exists; create if it does not
-    Write-CustomLog "Ensuring local path '$InfraPath' exists..."
-    if (-not (Test-Path $InfraPath)) {
-        Write-CustomLog "Path not found. Creating directory..."
-        New-Item -ItemType Directory -Path $InfraPath -Force | Out-Null
-    }
-
-    # Clone or update repo
-    if (-not (Test-Path (Join-Path $InfraPath '.git'))) {
-        Write-CustomLog "Directory is not a git repository. Cloning repository..."
-        if (Get-Command gh -ErrorAction SilentlyContinue) {
-            gh auth status 2>$null
-            if ($LASTEXITCODE -ne 0) {
-                Write-Error "GitHub CLI is not authenticated. Please run 'gh auth login' and re-run this script."
-                exit 1
-            }
-            gh repo clone $config.InfraRepoUrl $InfraPath
-        } else {
-            git clone $config.InfraRepoUrl $InfraPath
-        }
-        if ($LASTEXITCODE -ne 0 -or -not (Test-Path (Join-Path $InfraPath '.git'))) {
-            Write-Error "Failed to clone repository from $($config.InfraRepoUrl)"
-            throw
-        }
-        Write-CustomLog "Clone completed successfully."
-    } else {
-        Write-CustomLog "Git repository found. Updating repository..."
-        Push-Location $InfraPath
-        try {
-            Write-CustomLog 'git reset --hard'
-            git reset --hard
-            Write-CustomLog 'git clean -fd'
-            git clean -fd
-            Write-CustomLog 'git pull'
-            git pull
-        } catch {
-            Write-Error "An error occurred while updating the repository: $_"
-        } finally {
-            Pop-Location
-        }
-    }
-}
->>>>>>> e2d6f0e1
+Param([object]$Config)
+Import-Module "$PSScriptRoot/../lab_utils/LabRunner/LabRunner.psd1"
+
+Write-CustomLog "Starting $MyInvocation.MyCommand"
+
+Invoke-LabStep -Config $Config -Body {
+    Write-CustomLog "Running $($MyInvocation.MyCommand.Name)"
+
+    # Determine InfraPath
+    $InfraPath = if ($Config.InfraRepoPath) { $Config.InfraRepoPath } else { "C:\Temp\base-infra" }
+
+    # Ensure the local directory exists; create if it does not
+    Write-CustomLog "Ensuring local path '$InfraPath' exists..."
+    if (-not (Test-Path $InfraPath)) {
+        Write-CustomLog "Path not found. Creating directory..."
+        New-Item -ItemType Directory -Path $InfraPath -Force | Out-Null
+    }
+
+    # Clone or update repo
+    if (-not (Test-Path (Join-Path $InfraPath '.git'))) {
+        Write-CustomLog "Directory is not a git repository. Cloning repository..."
+        if (Get-Command gh -ErrorAction SilentlyContinue) {
+            gh auth status 2>$null
+            if ($LASTEXITCODE -ne 0) {
+                Write-Error "GitHub CLI is not authenticated. Please run 'gh auth login' and re-run this script."
+                exit 1
+            }
+            gh repo clone $config.InfraRepoUrl $InfraPath
+        } else {
+            git clone $config.InfraRepoUrl $InfraPath
+        }
+        if ($LASTEXITCODE -ne 0 -or -not (Test-Path (Join-Path $InfraPath '.git'))) {
+            Write-Error "Failed to clone repository from $($config.InfraRepoUrl)"
+            throw
+        }
+        Write-CustomLog "Clone completed successfully."
+    } else {
+        Write-CustomLog "Git repository found. Updating repository..."
+        Push-Location $InfraPath
+        try {
+            Write-CustomLog 'git reset --hard'
+            git reset --hard
+            Write-CustomLog 'git clean -fd'
+            git clean -fd
+            Write-CustomLog 'git pull'
+            git pull
+        } catch {
+            Write-Error "An error occurred while updating the repository: $_"
+        } finally {
+            Pop-Location
+        }
+    }
+}
+