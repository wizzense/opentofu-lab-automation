Param(
    [Parameter(Mandatory)]
    [pscustomobject]$Config
)

function Install-NpmDependencies {
    [CmdletBinding(SupportsShouldProcess = $true)]
    param([pscustomobject]$Config)

    . "$PSScriptRoot/../runner_utility_scripts/ScriptTemplate.ps1"

    Invoke-LabStep -Config $Config -Body {
        param($Config)

        Write-CustomLog 'Running 0203_Install-npm.ps1'
<#
.SYNOPSIS
    Installs npm dependencies for the frontend project.

.DESCRIPTION
    Runs `npm install` in the configured frontend directory.
    Can create the directory and a blank package.json when enabled.

.PARAMETER Config
    Hashed config object passed from runner.ps1

.EXAMPLE
    .\0203_Install-npm.ps1 -Config $Config
#>

        # Pull Node_Dependencies block
        $nodeDeps = if ($Config -is [hashtable]) { $Config['Node_Dependencies'] } else { $Config.Node_Dependencies }
        if (-not $nodeDeps) {
            Write-CustomLog 'Config missing Node_Dependencies; skipping npm install.'
            return
        }

        # Determine flags
        $installNpm = $true
        $createPath = $false
<<<<<<< HEAD
        foreach ($key in @('InstallNpm','CreateNpmPath')) {
            if ($nodeDeps -is [hashtable]) {
                if ($nodeDeps.ContainsKey($key)) {
                    switch ($key) {
                        'InstallNpm'    { $installNpm  = [bool]$nodeDeps[$key] }
                        'CreateNpmPath' { $createPath  = [bool]$nodeDeps[$key] }
                    }
                }
            } elseif ($nodeDeps.PSObject.Properties.Match($key).Count) {
                switch ($key) {
                    'InstallNpm'    { $installNpm  = [bool]$nodeDeps.$key }
                    'CreateNpmPath' { $createPath  = [bool]$nodeDeps.$key }
                }
=======
        if ($nodeDeps -is [hashtable]) {

            if ($nodeDeps.ContainsKey('InstallNpm'))    { $installNpm = [bool]$nodeDeps['InstallNpm'] }
            if ($nodeDeps.ContainsKey('CreateNpmPath')) { $createPath = [bool]$nodeDeps['CreateNpmPath'] }
        } else {
            if ($nodeDeps.PSObject.Properties.Match('InstallNpm').Count) {
                $installNpm = [bool]$nodeDeps.InstallNpm
>>>>>>> 55599b83
            }
            if ($nodeDeps.PSObject.Properties.Match('CreateNpmPath').Count) {
                $createPath = [bool]$nodeDeps.CreateNpmPath
            }

        }

        if (-not $installNpm) {
            Write-CustomLog 'InstallNpm flag is disabled. Skipping project dependency installation.'
            return
        }

        # Determine frontend path
        $frontendPath = $null
        if ($nodeDeps -is [hashtable]) {
            if ($nodeDeps.ContainsKey('NpmPath')) { $frontendPath = $nodeDeps['NpmPath'] }
        } elseif ($nodeDeps.PSObject.Properties.Match('NpmPath').Count) {
            $frontendPath = $nodeDeps.NpmPath
        }
        if (-not $frontendPath) { $frontendPath = Join-Path $PSScriptRoot '..' 'frontend' }

        if ($nodeDeps.PSObject.Properties.Match('NpmPath').Count -and [string]::IsNullOrWhiteSpace($nodeDeps.NpmPath) -and -not $createPath) {
            throw 'Node_Dependencies.NpmPath is empty and CreateNpmPath is false.'
        }

        if (-not (Test-Path $frontendPath)) {
            if ($createPath) {
                Write-CustomLog "Creating missing frontend folder at: $frontendPath"
                if ($PSCmdlet.ShouldProcess($frontendPath,'Create NpmPath')) {
                    New-Item -ItemType Directory -Path $frontendPath -Force | Out-Null
                }
            } else {
                throw "Frontend folder not found at: $frontendPath"
            }
        }

        if (-not (Test-Path (Join-Path $frontendPath 'package.json'))) {
            if ($createPath) {
                '{}' | Set-Content -Path (Join-Path $frontendPath 'package.json')
            } else {
                Write-CustomLog "No package.json found in $frontendPath. Skipping npm install."
                return
            }
        }

        Push-Location $frontendPath
        try {
            Write-CustomLog "Running npm install in $frontendPath ..."
            if ($PSCmdlet.ShouldProcess($frontendPath,'Run npm install')) { npm install }
            Write-CustomLog 'npm install completed.'
        } catch {
            Write-Error "ERROR: npm install failed: $_"
            exit 1
        } finally {
            Pop-Location
        }
        Write-CustomLog '==== Frontend dependency installation complete ===='
    }
}

if ($MyInvocation.InvocationName -ne '.') { Install-NpmDependencies @PSBoundParameters }<|MERGE_RESOLUTION|>--- conflicted
+++ resolved
@@ -38,7 +38,7 @@
         # Determine flags
         $installNpm = $true
         $createPath = $false
-<<<<<<< HEAD
+
         foreach ($key in @('InstallNpm','CreateNpmPath')) {
             if ($nodeDeps -is [hashtable]) {
                 if ($nodeDeps.ContainsKey($key)) {
@@ -52,15 +52,7 @@
                     'InstallNpm'    { $installNpm  = [bool]$nodeDeps.$key }
                     'CreateNpmPath' { $createPath  = [bool]$nodeDeps.$key }
                 }
-=======
-        if ($nodeDeps -is [hashtable]) {
 
-            if ($nodeDeps.ContainsKey('InstallNpm'))    { $installNpm = [bool]$nodeDeps['InstallNpm'] }
-            if ($nodeDeps.ContainsKey('CreateNpmPath')) { $createPath = [bool]$nodeDeps['CreateNpmPath'] }
-        } else {
-            if ($nodeDeps.PSObject.Properties.Match('InstallNpm').Count) {
-                $installNpm = [bool]$nodeDeps.InstallNpm
->>>>>>> 55599b83
             }
             if ($nodeDeps.PSObject.Properties.Match('CreateNpmPath').Count) {
                 $createPath = [bool]$nodeDeps.CreateNpmPath
