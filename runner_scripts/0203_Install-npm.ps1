--- conflicted
+++ resolved
@@ -38,14 +38,6 @@
         # Determine flags
         $installNpm = $true
         $createPath = $false
-<<<<<<< HEAD
-        if ($nodeDeps -is [hashtable]) {
-            if ($nodeDeps.ContainsKey('InstallNpm'))    { $installNpm = [bool]$nodeDeps['InstallNpm'] }
-            if ($nodeDeps.ContainsKey('CreateNpmPath')) { $createPath  = [bool]$nodeDeps['CreateNpmPath'] }
-        } else {
-            if ($nodeDeps.PSObject.Properties.Match('InstallNpm').Count)    { $installNpm = [bool]$nodeDeps.InstallNpm }
-            if ($nodeDeps.PSObject.Properties.Match('CreateNpmPath').Count) { $createPath  = [bool]$nodeDeps.CreateNpmPath }
-=======
 
         foreach ($key in @('InstallNpm','CreateNpmPath')) {
             if ($nodeDeps -is [hashtable]) {
@@ -66,7 +58,6 @@
                 $createPath = [bool]$nodeDeps.CreateNpmPath
             }
 
->>>>>>> 598017a3
         }
 
         if (-not $installNpm) {
