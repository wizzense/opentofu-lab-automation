--- conflicted
+++ resolved
@@ -42,16 +42,13 @@
     return
 }
 
-<<<<<<< HEAD
+
 $installNpm = $true
 if ($Config.Node_Dependencies.PSObject.Properties.Name -contains 'InstallNpm') {
     $installNpm = [bool]$Config.Node_Dependencies.InstallNpm
 }
 
 if ($installNpm) {
-=======
-if ($nodeDeps.InstallNpm) {
->>>>>>> 76e55def
 
 # Determine frontend path
 $frontendPath = if ($nodeDeps.NpmPath) {
