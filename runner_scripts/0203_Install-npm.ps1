Param([pscustomobject]$Config)

function Install-NpmDependencies {
    [CmdletBinding(SupportsShouldProcess = $true)]
    param([pscustomobject]$Config)

    $StepConfig = $Config
    . "$PSScriptRoot/../runner_utility_scripts/ScriptTemplate.ps1"
    Invoke-LabStep -Config $StepConfig -Body {
    param($Config)
    Write-CustomLog 'Running 0203_Install-npm.ps1'

<#
.SYNOPSIS
    Install frontend project dependencies using npm.

.DESCRIPTION
    - Finds the frontend project folder (from config or default)
    - Runs `npm install` inside it
    - Logs results to console and optionally exits on failure

.CONFIG FORMAT
{
  "Node_Dependencies": {
    "InstallNpm": true,
    "NpmPath": "C:\\Projects\\vde-mvp\\frontend"
  }
}

.PARAMETER Config
    The config object passed in from runner.ps1

.EXAMPLE
    .\0203-InstallNpm.ps1 -Config $Config
#>

Write-Output "Config parameter is: $Config"

Write-CustomLog "==== [0203] Installing Frontend npm Dependencies ===="

$nodeDeps = if ($Config -is [hashtable]) { $Config['Node_Dependencies'] } else { $Config.Node_Dependencies }
if (-not $nodeDeps) {
    Write-CustomLog "Config missing Node_Dependencies; skipping npm install."
    return
}


# default to true when InstallNpm is not specified
$installNpm = $true
if ($Config.Node_Dependencies -is [hashtable]) {
    if ($Config.Node_Dependencies.ContainsKey('InstallNpm')) {
        $installNpm = [bool]$Config.Node_Dependencies['InstallNpm']
    }
} elseif ($Config.Node_Dependencies.PSObject.Properties.Match('InstallNpm').Count -gt 0) {

    $installNpm = [bool]$Config.Node_Dependencies.InstallNpm
}

if ($installNpm) {

<<<<<<< HEAD
    $createPath = $false
    if ($Config.Node_Dependencies -is [hashtable]) {
        if ($Config.Node_Dependencies.ContainsKey('CreateNpmPath')) {
            $createPath = [bool]$Config.Node_Dependencies['CreateNpmPath']
        }
    } elseif ($Config.Node_Dependencies.PSObject.Properties.Match('CreateNpmPath').Count -gt 0) {
        $createPath = [bool]$Config.Node_Dependencies.CreateNpmPath
    }

    # Determine frontend path
    $frontendPath = if ($nodeDeps.NpmPath) {

        $nodeDeps.NpmPath
    } else {
        Join-Path $PSScriptRoot "..\frontend"
    }
=======
# Determine frontend path
$frontendPath = $null
if ($nodeDeps -is [hashtable]) {
    if ($nodeDeps.ContainsKey('NpmPath')) {
        $frontendPath = $nodeDeps['NpmPath']
    }
} elseif ($nodeDeps.PSObject.Properties.Match('NpmPath').Count -gt 0) {
    $frontendPath = $nodeDeps.NpmPath
}
if (-not $frontendPath) {
    $frontendPath = Join-Path $PSScriptRoot "..\frontend"
}
>>>>>>> 837c7189

    if ($nodeDeps.PSObject.Properties.Match('NpmPath').Count -gt 0 -and [string]::IsNullOrWhiteSpace($nodeDeps.NpmPath) -and -not $createPath) {
        Write-Error 'Node_Dependencies.NpmPath is empty and CreateNpmPath is false.'
        return
    }
if ($Config.Node_Dependencies -is [hashtable]) {
    if ($Config.Node_Dependencies.ContainsKey('CreateNpmPath')) {
        $createPath = [bool]$Config.Node_Dependencies['CreateNpmPath']
    }
} elseif ($Config.Node_Dependencies.PSObject.Properties.Match('CreateNpmPath').Count -gt 0) {
    $createPath = [bool]$Config.Node_Dependencies.CreateNpmPath
}

if (-not (Test-Path $frontendPath)) {
    if ($createPath) {

        Write-CustomLog "Creating missing frontend folder at: $frontendPath"
        New-Item -ItemType Directory -Path $frontendPath -Force | Out-Null
    } else {
        Write-Error "Frontend folder not found at: $frontendPath"
        return
    }
}

if (-not (Test-Path (Join-Path $frontendPath "package.json"))) {
    if ($createPath) {
        '{}' | Set-Content -Path (Join-Path $frontendPath 'package.json')
    } else {
        Write-CustomLog "No package.json found in $frontendPath. Skipping npm install."
        return
    }
}

Push-Location $frontendPath

try {
    Write-CustomLog "Running npm install in $frontendPath ..."

    npm install
    Write-CustomLog "npm install completed."

} catch {
    Write-Error "ERROR: npm install failed: $_"
    exit 1
}

Pop-Location
Write-CustomLog "==== Frontend dependency installation complete ===="
} else {
    Write-CustomLog "InstallNpm flag is disabled. Skipping project dependency installation."
}
}
}
if ($MyInvocation.InvocationName -ne '.') { Install-NpmDependencies @PSBoundParameters }<|MERGE_RESOLUTION|>--- conflicted
+++ resolved
@@ -1,145 +1,61 @@
-Param([pscustomobject]$Config)
+Param (
+    [Parameter(Mandatory)]
+    [pscustomobject]$Config
+)
 
 function Install-NpmDependencies {
     [CmdletBinding(SupportsShouldProcess = $true)]
-    param([pscustomobject]$Config)
+    param (
+        [pscustomobject]$Config
+    )
 
-    $StepConfig = $Config
+    # Bring in common helpers / Write-CustomLog, Invoke-LabStep, etc.
     . "$PSScriptRoot/../runner_utility_scripts/ScriptTemplate.ps1"
-    Invoke-LabStep -Config $StepConfig -Body {
-    param($Config)
-    Write-CustomLog 'Running 0203_Install-npm.ps1'
 
-<#
-.SYNOPSIS
-    Install frontend project dependencies using npm.
+    #---------------------------------------------------------------------
+    # Invoke within the standard Lab-Step wrapper
+    #---------------------------------------------------------------------
+    Invoke-LabStep -Config $Config -Body {
+        param ($Config)
 
-.DESCRIPTION
-    - Finds the frontend project folder (from config or default)
-    - Runs `npm install` inside it
-    - Logs results to console and optionally exits on failure
+        Write-CustomLog 'Running 0203_Install-npm.ps1'
 
-.CONFIG FORMAT
-{
-  "Node_Dependencies": {
-    "InstallNpm": true,
-    "NpmPath": "C:\\Projects\\vde-mvp\\frontend"
-  }
-}
+        <#
+        .SYNOPSIS
+            Install frontend project dependencies using npm.
 
-.PARAMETER Config
-    The config object passed in from runner.ps1
+        .DESCRIPTION
+            * Reads Node_Dependencies from $Config
+            * Optionally creates the frontend path and a stub package.json
+            * Executes `npm install` in that folder
+        #>
 
-.EXAMPLE
-    .\0203-InstallNpm.ps1 -Config $Config
-#>
+        #--- Pull Node_Dependencies block --------------------------------
+        $nodeDeps = if ($Config -is [hashtable]) { 
+                        $Config['Node_Dependencies'] 
+                    } else { 
+                        $Config.Node_Dependencies 
+                    }
 
-Write-Output "Config parameter is: $Config"
+        if (-not $nodeDeps) {
+            Write-CustomLog "Config missing Node_Dependencies; skipping npm install."
+            return
+        }
 
-Write-CustomLog "==== [0203] Installing Frontend npm Dependencies ===="
+        #-----------------------------------------------------------------
+        # Determine flags
+        #-----------------------------------------------------------------
+        $installNpm = $true          # default
+        $createPath = $false         # default
 
-$nodeDeps = if ($Config -is [hashtable]) { $Config['Node_Dependencies'] } else { $Config.Node_Dependencies }
-if (-not $nodeDeps) {
-    Write-CustomLog "Config missing Node_Dependencies; skipping npm install."
-    return
-}
+        foreach ($key in @('InstallNpm','CreateNpmPath')) {
+            if ($nodeDeps -is [hashtable]) {
+                if ($nodeDeps.ContainsKey($key)) {
+                    Set-Variable -Name $key.ToLower() -Value ([bool]$nodeDeps[$key]) -Scope Local
+                }
+            } elseif ($nodeDeps.PSObject.Properties.Match($key).Count) {
+                Set-Variable -Name $key.ToLower() -Value ([bool]$nodeDeps.$key) -Scope Local
+            }
+        }
 
-
-# default to true when InstallNpm is not specified
-$installNpm = $true
-if ($Config.Node_Dependencies -is [hashtable]) {
-    if ($Config.Node_Dependencies.ContainsKey('InstallNpm')) {
-        $installNpm = [bool]$Config.Node_Dependencies['InstallNpm']
-    }
-} elseif ($Config.Node_Dependencies.PSObject.Properties.Match('InstallNpm').Count -gt 0) {
-
-    $installNpm = [bool]$Config.Node_Dependencies.InstallNpm
-}
-
-if ($installNpm) {
-
-<<<<<<< HEAD
-    $createPath = $false
-    if ($Config.Node_Dependencies -is [hashtable]) {
-        if ($Config.Node_Dependencies.ContainsKey('CreateNpmPath')) {
-            $createPath = [bool]$Config.Node_Dependencies['CreateNpmPath']
-        }
-    } elseif ($Config.Node_Dependencies.PSObject.Properties.Match('CreateNpmPath').Count -gt 0) {
-        $createPath = [bool]$Config.Node_Dependencies.CreateNpmPath
-    }
-
-    # Determine frontend path
-    $frontendPath = if ($nodeDeps.NpmPath) {
-
-        $nodeDeps.NpmPath
-    } else {
-        Join-Path $PSScriptRoot "..\frontend"
-    }
-=======
-# Determine frontend path
-$frontendPath = $null
-if ($nodeDeps -is [hashtable]) {
-    if ($nodeDeps.ContainsKey('NpmPath')) {
-        $frontendPath = $nodeDeps['NpmPath']
-    }
-} elseif ($nodeDeps.PSObject.Properties.Match('NpmPath').Count -gt 0) {
-    $frontendPath = $nodeDeps.NpmPath
-}
-if (-not $frontendPath) {
-    $frontendPath = Join-Path $PSScriptRoot "..\frontend"
-}
->>>>>>> 837c7189
-
-    if ($nodeDeps.PSObject.Properties.Match('NpmPath').Count -gt 0 -and [string]::IsNullOrWhiteSpace($nodeDeps.NpmPath) -and -not $createPath) {
-        Write-Error 'Node_Dependencies.NpmPath is empty and CreateNpmPath is false.'
-        return
-    }
-if ($Config.Node_Dependencies -is [hashtable]) {
-    if ($Config.Node_Dependencies.ContainsKey('CreateNpmPath')) {
-        $createPath = [bool]$Config.Node_Dependencies['CreateNpmPath']
-    }
-} elseif ($Config.Node_Dependencies.PSObject.Properties.Match('CreateNpmPath').Count -gt 0) {
-    $createPath = [bool]$Config.Node_Dependencies.CreateNpmPath
-}
-
-if (-not (Test-Path $frontendPath)) {
-    if ($createPath) {
-
-        Write-CustomLog "Creating missing frontend folder at: $frontendPath"
-        New-Item -ItemType Directory -Path $frontendPath -Force | Out-Null
-    } else {
-        Write-Error "Frontend folder not found at: $frontendPath"
-        return
-    }
-}
-
-if (-not (Test-Path (Join-Path $frontendPath "package.json"))) {
-    if ($createPath) {
-        '{}' | Set-Content -Path (Join-Path $frontendPath 'package.json')
-    } else {
-        Write-CustomLog "No package.json found in $frontendPath. Skipping npm install."
-        return
-    }
-}
-
-Push-Location $frontendPath
-
-try {
-    Write-CustomLog "Running npm install in $frontendPath ..."
-
-    npm install
-    Write-CustomLog "npm install completed."
-
-} catch {
-    Write-Error "ERROR: npm install failed: $_"
-    exit 1
-}
-
-Pop-Location
-Write-CustomLog "==== Frontend dependency installation complete ===="
-} else {
-    Write-CustomLog "InstallNpm flag is disabled. Skipping project dependency installation."
-}
-}
-}
-if ($MyInvocation.InvocationName -ne '.') { Install-NpmDependencies @PSBoundParameters }+        if (-not $insta