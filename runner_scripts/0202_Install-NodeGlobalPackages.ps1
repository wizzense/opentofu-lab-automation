<<<<<<< HEAD
Param([pscustomobject]$Config)
Import-Module (Join-Path $PSScriptRoot '..' 'lab_utils' 'LabRunner' 'LabRunner.psm1')
=======
Param([object]$Config)
Import-Module "$PSScriptRoot/../lab_utils/LabRunner/LabRunner.psd1"
>>>>>>> e2d6f0e1
Write-CustomLog "Starting $MyInvocation.MyCommand"

function Install-GlobalPackage {
    [CmdletBinding(SupportsShouldProcess)]

    param(
        [string]$package
    )

    . "$PSScriptRoot/../lab_utils/LabRunner/Logger.ps1"

    if (Get-Command npm -ErrorAction SilentlyContinue) {
        Write-CustomLog "Installing npm package: $package..."
        if ($PSCmdlet.ShouldProcess($package, 'Install npm package') -and -not $WhatIfPreference) {
            npm install -g $package
        }
    } else {
        Write-Error "npm is not available. Node.js may not have installed correctly."
    }
}

function Install-NodeGlobalPackages {
    [CmdletBinding(SupportsShouldProcess = $true)]
    param([object]$Config)

    Invoke-LabStep -Config $Config -Body {
    param($Config)
    Write-CustomLog "Running $($MyInvocation.MyCommand.Name)"
<#
.SYNOPSIS
    Installs global npm packages like yarn, vite, and nodemon using config-based logic.

.DESCRIPTION
    - Assumes Node.js is already installed
    - Installs any npm packages flagged as true in the Node_Dependencies section
    - Must be used in combination with 0201-InstallNodeCore.ps1

.CONFIG FORMAT
{
  "Node_Dependencies": {
    "InstallYarn": true,
    "InstallVite": true,
    "InstallNodemon": true
  }
}

.PARAMETER Config
    Hashed config object passed from runner.ps1

.EXAMPLE
    .\0202_Install-NodeGlobalPackages.ps1 -Config $Config
#>

Write-CustomLog "Config parameter is: $Config"

Write-CustomLog "==== [0202] Installing Global npm Packages ===="

$nodeDeps = if ($Config -is [hashtable]) { $Config['Node_Dependencies'] } else { $Config.Node_Dependencies }
if (-not $nodeDeps) {
    Write-CustomLog "Config missing Node_Dependencies; skipping global package install."
    return
}

$packages = @()

if ($nodeDeps -is [hashtable] -and $nodeDeps.ContainsKey('GlobalPackages')) {
    $packages = $nodeDeps['GlobalPackages']
} elseif ($nodeDeps.PSObject.Properties.Name -contains 'GlobalPackages') {
    $packages = $nodeDeps.GlobalPackages

} else {
    if ($nodeDeps -is [hashtable]) {
        if ($nodeDeps['InstallYarn'])    { $packages += 'yarn' }
        if ($nodeDeps['InstallVite'])    { $packages += 'vite' }
        if ($nodeDeps['InstallNodemon']) { $packages += 'nodemon' }
    } else {
        if ($nodeDeps.InstallYarn)    { $packages += 'yarn' }
        if ($nodeDeps.InstallVite)    { $packages += 'vite' }
        if ($nodeDeps.InstallNodemon) { $packages += 'nodemon' }
    }
}

if (-not $packages) {
    if ($nodeDeps -is [hashtable]) {
        if ($nodeDeps['InstallYarn']) { $packages += 'yarn' } else { Write-CustomLog "InstallYarn flag is disabled. Skipping yarn installation." }
        if ($nodeDeps['InstallVite']) { $packages += 'vite' } else { Write-CustomLog "InstallVite flag is disabled. Skipping vite installation." }
        if ($nodeDeps['InstallNodemon']) { $packages += 'nodemon' } else { Write-CustomLog "InstallNodemon flag is disabled. Skipping nodemon installation." }
    } else {
        if ($nodeDeps.InstallYarn) { $packages += 'yarn' } else { Write-CustomLog "InstallYarn flag is disabled. Skipping yarn installation." }
        if ($nodeDeps.InstallVite) { $packages += 'vite' } else { Write-CustomLog "InstallVite flag is disabled. Skipping vite installation." }
        if ($nodeDeps.InstallNodemon) { $packages += 'nodemon' } else { Write-CustomLog "InstallNodemon flag is disabled. Skipping nodemon installation." }
    }
}

foreach ($pkg in $packages) {
    Install-GlobalPackage $pkg
}

Write-CustomLog "==== Global npm package installation complete ===="
        Write-CustomLog "Completed $($MyInvocation.MyCommand.Name)"
}
}
if ($MyInvocation.InvocationName -ne '.') { Install-NodeGlobalPackages @PSBoundParameters }
<|MERGE_RESOLUTION|>--- conflicted
+++ resolved
@@ -1,110 +1,109 @@
-<<<<<<< HEAD
-Param([pscustomobject]$Config)
-Import-Module (Join-Path $PSScriptRoot '..' 'lab_utils' 'LabRunner' 'LabRunner.psm1')
-=======
-Param([object]$Config)
-Import-Module "$PSScriptRoot/../lab_utils/LabRunner/LabRunner.psd1"
->>>>>>> e2d6f0e1
-Write-CustomLog "Starting $MyInvocation.MyCommand"
-
-function Install-GlobalPackage {
-    [CmdletBinding(SupportsShouldProcess)]
-
-    param(
-        [string]$package
-    )
-
-    . "$PSScriptRoot/../lab_utils/LabRunner/Logger.ps1"
-
-    if (Get-Command npm -ErrorAction SilentlyContinue) {
-        Write-CustomLog "Installing npm package: $package..."
-        if ($PSCmdlet.ShouldProcess($package, 'Install npm package') -and -not $WhatIfPreference) {
-            npm install -g $package
-        }
-    } else {
-        Write-Error "npm is not available. Node.js may not have installed correctly."
-    }
-}
-
-function Install-NodeGlobalPackages {
-    [CmdletBinding(SupportsShouldProcess = $true)]
-    param([object]$Config)
-
-    Invoke-LabStep -Config $Config -Body {
-    param($Config)
-    Write-CustomLog "Running $($MyInvocation.MyCommand.Name)"
-<#
-.SYNOPSIS
-    Installs global npm packages like yarn, vite, and nodemon using config-based logic.
-
-.DESCRIPTION
-    - Assumes Node.js is already installed
-    - Installs any npm packages flagged as true in the Node_Dependencies section
-    - Must be used in combination with 0201-InstallNodeCore.ps1
-
-.CONFIG FORMAT
-{
-  "Node_Dependencies": {
-    "InstallYarn": true,
-    "InstallVite": true,
-    "InstallNodemon": true
-  }
-}
-
-.PARAMETER Config
-    Hashed config object passed from runner.ps1
-
-.EXAMPLE
-    .\0202_Install-NodeGlobalPackages.ps1 -Config $Config
-#>
-
-Write-CustomLog "Config parameter is: $Config"
-
-Write-CustomLog "==== [0202] Installing Global npm Packages ===="
-
-$nodeDeps = if ($Config -is [hashtable]) { $Config['Node_Dependencies'] } else { $Config.Node_Dependencies }
-if (-not $nodeDeps) {
-    Write-CustomLog "Config missing Node_Dependencies; skipping global package install."
-    return
-}
-
-$packages = @()
-
-if ($nodeDeps -is [hashtable] -and $nodeDeps.ContainsKey('GlobalPackages')) {
-    $packages = $nodeDeps['GlobalPackages']
-} elseif ($nodeDeps.PSObject.Properties.Name -contains 'GlobalPackages') {
-    $packages = $nodeDeps.GlobalPackages
-
-} else {
-    if ($nodeDeps -is [hashtable]) {
-        if ($nodeDeps['InstallYarn'])    { $packages += 'yarn' }
-        if ($nodeDeps['InstallVite'])    { $packages += 'vite' }
-        if ($nodeDeps['InstallNodemon']) { $packages += 'nodemon' }
-    } else {
-        if ($nodeDeps.InstallYarn)    { $packages += 'yarn' }
-        if ($nodeDeps.InstallVite)    { $packages += 'vite' }
-        if ($nodeDeps.InstallNodemon) { $packages += 'nodemon' }
-    }
-}
-
-if (-not $packages) {
-    if ($nodeDeps -is [hashtable]) {
-        if ($nodeDeps['InstallYarn']) { $packages += 'yarn' } else { Write-CustomLog "InstallYarn flag is disabled. Skipping yarn installation." }
-        if ($nodeDeps['InstallVite']) { $packages += 'vite' } else { Write-CustomLog "InstallVite flag is disabled. Skipping vite installation." }
-        if ($nodeDeps['InstallNodemon']) { $packages += 'nodemon' } else { Write-CustomLog "InstallNodemon flag is disabled. Skipping nodemon installation." }
-    } else {
-        if ($nodeDeps.InstallYarn) { $packages += 'yarn' } else { Write-CustomLog "InstallYarn flag is disabled. Skipping yarn installation." }
-        if ($nodeDeps.InstallVite) { $packages += 'vite' } else { Write-CustomLog "InstallVite flag is disabled. Skipping vite installation." }
-        if ($nodeDeps.InstallNodemon) { $packages += 'nodemon' } else { Write-CustomLog "InstallNodemon flag is disabled. Skipping nodemon installation." }
-    }
-}
-
-foreach ($pkg in $packages) {
-    Install-GlobalPackage $pkg
-}
-
-Write-CustomLog "==== Global npm package installation complete ===="
-        Write-CustomLog "Completed $($MyInvocation.MyCommand.Name)"
-}
-}
-if ($MyInvocation.InvocationName -ne '.') { Install-NodeGlobalPackages @PSBoundParameters }
+Param([object]$Config)
+Import-Module "$PSScriptRoot/../lab_utils/LabRunner/LabRunner.psd1"
+
+# Param([pscustomobject]$Config)
+# Import-Module (Join-Path $PSScriptRoot '..' 'lab_utils' 'LabRunner' 'LabRunner.psm1')
+
+Write-CustomLog "Starting $MyInvocation.MyCommand"
+
+function Install-GlobalPackage {
+    [CmdletBinding(SupportsShouldProcess)]
+
+    param(
+        [string]$package
+    )
+
+    . "$PSScriptRoot/../lab_utils/LabRunner/Logger.ps1"
+
+    if (Get-Command npm -ErrorAction SilentlyContinue) {
+        Write-CustomLog "Installing npm package: $package..."
+        if ($PSCmdlet.ShouldProcess($package, 'Install npm package') -and -not $WhatIfPreference) {
+            npm install -g $package
+        }
+    } else {
+        Write-Error "npm is not available. Node.js may not have installed correctly."
+    }
+}
+
+function Install-NodeGlobalPackages {
+    [CmdletBinding(SupportsShouldProcess = $true)]
+    param([object]$Config)
+
+    Invoke-LabStep -Config $Config -Body {
+    param($Config)
+    Write-CustomLog "Running $($MyInvocation.MyCommand.Name)"
+<#
+.SYNOPSIS
+    Installs global npm packages like yarn, vite, and nodemon using config-based logic.
+
+.DESCRIPTION
+    - Assumes Node.js is already installed
+    - Installs any npm packages flagged as true in the Node_Dependencies section
+    - Must be used in combination with 0201-InstallNodeCore.ps1
+
+.CONFIG FORMAT
+{
+  "Node_Dependencies": {
+    "InstallYarn": true,
+    "InstallVite": true,
+    "InstallNodemon": true
+  }
+}
+
+.PARAMETER Config
+    Hashed config object passed from runner.ps1
+
+.EXAMPLE
+    .\0202_Install-NodeGlobalPackages.ps1 -Config $Config
+#>
+
+Write-CustomLog "Config parameter is: $Config"
+
+Write-CustomLog "==== [0202] Installing Global npm Packages ===="
+
+$nodeDeps = if ($Config -is [hashtable]) { $Config['Node_Dependencies'] } else { $Config.Node_Dependencies }
+if (-not $nodeDeps) {
+    Write-CustomLog "Config missing Node_Dependencies; skipping global package install."
+    return
+}
+
+$packages = @()
+
+if ($nodeDeps -is [hashtable] -and $nodeDeps.ContainsKey('GlobalPackages')) {
+    $packages = $nodeDeps['GlobalPackages']
+} elseif ($nodeDeps.PSObject.Properties.Name -contains 'GlobalPackages') {
+    $packages = $nodeDeps.GlobalPackages
+
+} else {
+    if ($nodeDeps -is [hashtable]) {
+        if ($nodeDeps['InstallYarn'])    { $packages += 'yarn' }
+        if ($nodeDeps['InstallVite'])    { $packages += 'vite' }
+        if ($nodeDeps['InstallNodemon']) { $packages += 'nodemon' }
+    } else {
+        if ($nodeDeps.InstallYarn)    { $packages += 'yarn' }
+        if ($nodeDeps.InstallVite)    { $packages += 'vite' }
+        if ($nodeDeps.InstallNodemon) { $packages += 'nodemon' }
+    }
+}
+
+if (-not $packages) {
+    if ($nodeDeps -is [hashtable]) {
+        if ($nodeDeps['InstallYarn']) { $packages += 'yarn' } else { Write-CustomLog "InstallYarn flag is disabled. Skipping yarn installation." }
+        if ($nodeDeps['InstallVite']) { $packages += 'vite' } else { Write-CustomLog "InstallVite flag is disabled. Skipping vite installation." }
+        if ($nodeDeps['InstallNodemon']) { $packages += 'nodemon' } else { Write-CustomLog "InstallNodemon flag is disabled. Skipping nodemon installation." }
+    } else {
+        if ($nodeDeps.InstallYarn) { $packages += 'yarn' } else { Write-CustomLog "InstallYarn flag is disabled. Skipping yarn installation." }
+        if ($nodeDeps.InstallVite) { $packages += 'vite' } else { Write-CustomLog "InstallVite flag is disabled. Skipping vite installation." }
+        if ($nodeDeps.InstallNodemon) { $packages += 'nodemon' } else { Write-CustomLog "InstallNodemon flag is disabled. Skipping nodemon installation." }
+    }
+}
+
+foreach ($pkg in $packages) {
+    Install-GlobalPackage $pkg
+}
+
+Write-CustomLog "==== Global npm package installation complete ===="
+        Write-CustomLog "Completed $($MyInvocation.MyCommand.Name)"
+}
+}
+if ($MyInvocation.InvocationName -ne '.') { Install-NodeGlobalPackages @PSBoundParameters }