--- conflicted
+++ resolved
@@ -27,14 +27,11 @@
     [Parameter(Mandatory)]
     [hashtable]$Config
 )
-<<<<<<< HEAD
+
 . "$PSScriptRoot\..\lab_utils\Invoke-LabScript.ps1"
 
 Invoke-LabScript -Config $Config -ScriptBlock {
-=======
-Write-Output "Config parameter is: $Config"
-. "$PSScriptRoot\..\runner_utility_scripts\Logger.ps1"
->>>>>>> c8557f18
+
 
 $ErrorActionPreference = "Stop"
 
