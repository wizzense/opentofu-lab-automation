--- conflicted
+++ resolved
@@ -414,10 +414,7 @@
 } else {
     Write-CustomLog "PrepareHyperVHost flag is disabled. Skipping Hyper-V host preparation."
 }
-<<<<<<< HEAD
 Write-CustomLog "Completed $($MyInvocation.MyCommand.Name)"
-=======
-    Write-CustomLog "Completed $($MyInvocation.MyCommand.Name)"
->>>>>>> 5111eaea
+}
 }
 }