<<<<<<< HEAD
Param([pscustomobject]$Config)
Import-Module (Join-Path $PSScriptRoot '..' 'lab_utils' 'LabRunner' 'LabRunner.psm1')
=======
Param([object]$Config)
Import-Module "$PSScriptRoot/../lab_utils/LabRunner/LabRunner.psd1"
>>>>>>> e2d6f0e1
Write-CustomLog "Starting $MyInvocation.MyCommand"

if (-not (Get-Command Convert-CerToPem -ErrorAction SilentlyContinue)) {
function Convert-CerToPem {
    [CmdletBinding(SupportsShouldProcess)]
    param(
        [Parameter(Mandatory)]
        [ValidateNotNullOrEmpty()]
        [string]$CerPath,
        [Parameter(Mandatory)]
        [ValidateNotNullOrEmpty()]
        [string]$PemPath
    )
    if (-not $PSCmdlet.ShouldProcess($PemPath, 'Create PEM file')) { return }

    $bytes = [System.IO.File]::ReadAllBytes($CerPath)

    $b64   = [System.Convert]::ToBase64String($bytes, 'InsertLineBreaks')
    "-----BEGIN CERTIFICATE-----`n$b64`n-----END CERTIFICATE-----" | Set-Content -Path $PemPath
}
}

if (-not (Get-Command Convert-PfxToPem -ErrorAction SilentlyContinue)) {
function Convert-PfxToPem {
    [CmdletBinding(SupportsShouldProcess)]
    param(
        [Parameter(Mandatory)]
        [ValidateNotNullOrEmpty()]
        [string]$PfxPath,
        [securestring]$Password,
        [Parameter(Mandatory)]
        [ValidateNotNullOrEmpty()]
        [string]$CertPath,
        [Parameter(Mandatory)]
        [ValidateNotNullOrEmpty()]
        [string]$KeyPath
    )
    if ([string]::IsNullOrWhiteSpace($PfxPath)) { throw 'PfxPath cannot be null or empty' }
    if ([string]::IsNullOrWhiteSpace($CertPath)) { throw 'CertPath cannot be null or empty' }
    if ([string]::IsNullOrWhiteSpace($KeyPath))  { throw 'KeyPath cannot be null or empty' }

    if (-not $PSCmdlet.ShouldProcess($PfxPath, 'Convert PFX to PEM')) { return }
    if (-not (Test-Path $PfxPath) -or ((Get-Item -Path $PfxPath -ErrorAction SilentlyContinue).Length -eq 0)) {
        throw "Invalid or unreadable PFX at $PfxPath"
    }

    try {
        $cert = New-Object System.Security.Cryptography.X509Certificates.X509Certificate2(
            $PfxPath,
            $Password,
            [System.Security.Cryptography.X509Certificates.X509KeyStorageFlags]::Exportable
        )

        $certBytes = $cert.Export([System.Security.Cryptography.X509Certificates.X509ContentType]::Cert)
        $certB64   = [System.Convert]::ToBase64String($certBytes,'InsertLineBreaks')
        if ($PSCmdlet.ShouldProcess($CertPath, 'Write certificate PEM')) {
            "-----BEGIN CERTIFICATE-----`n$certB64`n-----END CERTIFICATE-----" | Set-Content -Path $CertPath
        }

        $rsa = $cert.GetRSAPrivateKey()
        $keyBytes = $rsa.ExportPkcs8PrivateKey()
        $keyB64   = [System.Convert]::ToBase64String($keyBytes,'InsertLineBreaks')
        if ($PSCmdlet.ShouldProcess($KeyPath, 'Write key PEM')) {
            "-----BEGIN PRIVATE KEY-----`n$keyB64`n-----END PRIVATE KEY-----" | Set-Content -Path $KeyPath
        }
    }
    catch [System.Security.Cryptography.CryptographicException] {
        throw "Failed to convert certificate: $($_.Exception.Message)"
    }
    catch {
        throw "Invalid or unreadable PFX at $PfxPath"
    }
}
}

if (-not (Get-Command Get-HyperVProviderVersion -ErrorAction SilentlyContinue)) {
function Get-HyperVProviderVersion {
    [CmdletBinding()]
    param(
        [string]$MainTfPath
    )

    $defaultVersion = '1.2.1'
    $searchPaths = @()

    if ($MainTfPath) { $searchPaths += $MainTfPath }
    $searchPaths += Join-Path $PSScriptRoot '..\example-infrastructure\main.tf'
    $searchPaths += Join-Path $PSScriptRoot '..\main.tf'

    foreach ($path in $searchPaths) {
        if (Test-Path $path) {
            $content = Get-Content -Path $path -Raw
            if ($content -match 'hyperv\s*=\s*\{[^\}]*?version\s*=\s*"([^"]+)"') {
                return $matches[1]
            }
            Write-Warning "Failed to parse hyperv provider version from $path"
            return $defaultVersion
        }
    }

    Write-Warning "main.tf not found. Using default Hyper-V provider version $defaultVersion"
    return $defaultVersion
}
}

if ($MyInvocation.InvocationName -ne '.') {
Invoke-LabStep -Config $Config -Body {
    Write-CustomLog "Running $($MyInvocation.MyCommand.Name)"

if ($Config.PrepareHyperVHost -eq $true) {

# Use Config to find the infra repo path early so certificate
# operations can copy files correctly.
    $infraRepoPath = if ([string]::IsNullOrWhiteSpace($Config.InfraRepoPath)) {
        Join-Path $PSScriptRoot "my-infra"
    } else {
        $Config.InfraRepoPath
    }



# ------------------------------
# 1) Environment Preparation
# ------------------------------

# Check if Hyper-V feature is enabled
$hvFeature = Get-WindowsOptionalFeature -Online -FeatureName Microsoft-Hyper-V
if ($hvFeature.State -ne "Enabled") {
    Write-CustomLog "Enabling Hyper-V feature..."
    Enable-WindowsOptionalFeature -Online -FeatureName Microsoft-Hyper-V -All
} else {
    Write-CustomLog "Hyper-V is already enabled."
}

# Check if WinRM is enabled by testing the local WSMan endpoint
try {
    Test-WSMan -ComputerName localhost -ErrorAction Stop | Out-Null
    Write-CustomLog "WinRM is already enabled."
}
catch {
    Write-CustomLog "Enabling WinRM..."
    Enable-PSRemoting -SkipNetworkProfileCheck -Force
}

# Check and set WinRS MaxMemoryPerShellMB to 1024 if needed
$currentMaxMemory = (Get-WSManInstance -ResourceURI winrm/config/WinRS).MaxMemoryPerShellMB
if ($currentMaxMemory -ne 1024) {
    Write-CustomLog "Setting WinRS MaxMemoryPerShellMB to 1024..."
    Set-WSManInstance -ResourceURI winrm/config/WinRS -ValueSet @{MaxMemoryPerShellMB = 1024}
}
else {
    Write-CustomLog "WinRS MaxMemoryPerShellMB is already 1024."
}

# Check and set WinRM MaxTimeoutms to 1800000 if needed
$currentTimeout = (Get-WSManInstance -ResourceURI winrm/config).MaxTimeoutms
if ($currentTimeout -ne 1800000) {
    Write-CustomLog "Setting WinRM MaxTimeoutms to 1800000..."
    Set-WSManInstance -ResourceURI winrm/config -ValueSet @{MaxTimeoutms = 1800000}
}
else {
    Write-CustomLog "WinRM MaxTimeoutms is already 1800000."
}

# Check and set TrustedHosts to "*" for the WinRM client if needed
$currentTrustedHosts = (Get-WSManInstance -ResourceURI winrm/config/Client).TrustedHosts
if ($currentTrustedHosts -ne "*") {
    Write-CustomLog "Setting TrustedHosts to '*'..."
    try {
        Set-WSManInstance -ResourceURI winrm/config/Client -ValueSet @{TrustedHosts = "*"}
    }
    catch {
        Write-CustomLog "TrustedHosts is set by policy."
    }
}
else {
    Write-CustomLog "TrustedHosts is already set to '*'."
}

# Check and set Negotiate to True in WinRM service auth if needed
$currentNegotiate = (Get-WSManInstance -ResourceURI winrm/config/Service/Auth).Negotiate
if (-not $currentNegotiate) {
    Write-CustomLog "Setting Negotiate to True..."
    Set-WSManInstance -ResourceURI winrm/config/Service/Auth -ValueSet @{Negotiate = $true}
}
else {
    Write-CustomLog "Negotiate is already set to True."
}

# ------------------------------
# 2) Configure WinRM HTTPS
# ------------------------------

$rootCaName = $config.CertificateAuthority.CommonName
$UserInput = Read-LoggedInput -Prompt "Enter the password for the Root CA certificate" -AsSecureString
$rootCaPassword = $UserInput
$rootCaCertificate = Get-ChildItem cert:\LocalMachine\Root | Where-Object {$_.Subject -eq "CN=$rootCaName"}

if (-not $rootCaCertificate) {
    $cerPath = ".\$rootCaName.cer"
    $pfxPath = ".\$rootCaName.pfx"
    $cerExists = Test-Path $cerPath
    $pfxExists = Test-Path $pfxPath

    if ($cerExists -and $pfxExists) {
        Write-CustomLog "Importing existing Root CA certificates..."
        Get-ChildItem cert:\LocalMachine\My | Where-Object {$_.subject -eq "CN=$rootCaName"} | Remove-Item -Force -ErrorAction SilentlyContinue
        Import-PfxCertificate -FilePath $pfxPath -CertStoreLocation Cert:\LocalMachine\Root -Password $rootCaPassword -Exportable -Verbose | Out-Null
        Import-PfxCertificate -FilePath $pfxPath -CertStoreLocation Cert:\LocalMachine\My -Password $rootCaPassword -Exportable -Verbose | Out-Null
        $rootCaCertificate = Get-ChildItem cert:\LocalMachine\My | Where-Object {$_.subject -eq "CN=$rootCaName"}
    } else {
        # Cleanup if present
        Get-ChildItem cert:\LocalMachine\My | Where-Object {$_.subject -eq "CN=$rootCaName"} | Remove-Item -Force -ErrorAction SilentlyContinue
        if ($cerExists) { Remove-Item $cerPath -Force -ErrorAction SilentlyContinue }
        if ($pfxExists) { Remove-Item $pfxPath -Force -ErrorAction SilentlyContinue }

        $params = @{
            Type              = 'Custom'
            DnsName           = $rootCaName
            Subject           = "CN=$rootCaName"
            KeyExportPolicy   = 'Exportable'
            CertStoreLocation = 'Cert:\LocalMachine\My'
            KeyUsageProperty  = 'All'
            KeyUsage          = 'None'
            Provider          = 'Microsoft Strong Cryptographic Provider'
            KeySpec           = 'KeyExchange'
            KeyLength         = 4096
            HashAlgorithm     = 'SHA256'
            KeyAlgorithm      = 'RSA'
            NotAfter          = (Get-Date).AddYears(5)
        }

        Write-CustomLog "Creating Root CA..."
        $rootCaCertificate = New-SelfSignedCertificate @params

        Export-Certificate -Cert $rootCaCertificate -FilePath $cerPath -Verbose
        Export-PfxCertificate -Cert $rootCaCertificate -FilePath $pfxPath -Password $rootCaPassword -Verbose

        # Re-import to Root store & My store
        Get-ChildItem cert:\LocalMachine\My | Where-Object {$_.subject -eq "CN=$rootCaName"} | Remove-Item -Force -ErrorAction SilentlyContinue
        Import-PfxCertificate -FilePath $pfxPath -CertStoreLocation Cert:\LocalMachine\Root -Password $rootCaPassword -Exportable -Verbose | Out-Null
        Import-PfxCertificate -FilePath $pfxPath -CertStoreLocation Cert:\LocalMachine\My -Password $rootCaPassword -Exportable -Verbose | Out-Null

        $rootCaCertificate = Get-ChildItem cert:\LocalMachine\My | Where-Object {$_.subject -eq "CN=$rootCaName"}
    }
} else {
    Export-Certificate -Cert $rootCaCertificate -FilePath ".\$rootCaName.cer" -Force -Verbose
    Export-PfxCertificate -Cert $rootCaCertificate -FilePath ".\$rootCaName.pfx" -Password $rootCaPassword -Force -Verbose
}

# Create Host Certificate
$hostName      = [System.Net.Dns]::GetHostName()
$UserInput = Read-LoggedInput -Prompt "Enter the password for the host." -AsSecureString
$hostPassword = $UserInput
$hostCertificate = Get-ChildItem cert:\LocalMachine\My | Where-Object {$_.Subject -eq "CN=$hostName"}

if (-not $hostCertificate) {
    # Cleanup if present
    Get-ChildItem cert:\LocalMachine\My | Where-Object {$_.subject -eq "CN=$hostName"} | Remove-Item -Force -ErrorAction SilentlyContinue
    Remove-Item ".\$hostName.cer" -Force -ErrorAction SilentlyContinue
    Remove-Item ".\$hostName.pfx" -Force -ErrorAction SilentlyContinue

    $dnsNames = @($hostName, "localhost", "127.0.0.1") + [System.Net.Dns]::GetHostByName($env:ComputerName).AddressList.IPAddressToString
    $params = @{
        Type              = 'Custom'
        DnsName           = $dnsNames
        Subject           = "CN=$hostName"
        KeyExportPolicy   = 'Exportable'
        CertStoreLocation = 'Cert:\LocalMachine\My'
        KeyUsageProperty  = 'All'
        KeyUsage          = @('KeyEncipherment','DigitalSignature','NonRepudiation')
        TextExtension     = @("2.5.29.37={text}1.3.6.1.5.5.7.3.1,1.3.6.1.5.5.7.3.2")
        Signer            = $rootCaCertificate
        Provider          = 'Microsoft Strong Cryptographic Provider'
        KeySpec           = 'KeyExchange'
        KeyLength         = 2048
        HashAlgorithm     = 'SHA256'
        KeyAlgorithm      = 'RSA'
        NotAfter          = (Get-Date).AddYears(2)
    }

    Write-CustomLog "Creating host certificate..."
    $hostCertificate = New-SelfSignedCertificate @params

    Export-Certificate -Cert $hostCertificate -FilePath ".\$hostName.cer" -Verbose
    Export-PfxCertificate -Cert $hostCertificate -FilePath ".\$hostName.pfx" -Password $hostPassword -Verbose

    Get-ChildItem cert:\LocalMachine\My | Where-Object {$_.Subject -eq "CN=$hostName"} | Remove-Item -Force -ErrorAction SilentlyContinue
    Import-PfxCertificate -FilePath ".\$hostName.pfx" -CertStoreLocation Cert:\LocalMachine\My -Password $hostPassword -Exportable -Verbose

    $hostCertificate = Get-ChildItem cert:\LocalMachine\My | Where-Object {$_.subject -eq "CN=$hostName"}
} else {
    Export-Certificate -Cert $hostCertificate -FilePath ".\$hostName.cer" -Force -Verbose
    Export-PfxCertificate -Cert $hostCertificate -FilePath ".\$hostName.pfx" -Password $hostPassword -Force -Verbose
}

    Convert-CerToPem -CerPath ".\$rootCaName.cer" -PemPath ".\$rootCaName.pem"
    Convert-PfxToPem -PfxPath ".\$hostName.pfx" -Password $hostPassword -CertPath ".\$hostName.pem" -KeyPath ".\$hostName-key.pem"

    $dest = Join-Path $infraRepoPath "$rootCaName.pem"
    if (Test-Path $dest) { Remove-Item $dest -Recurse -Force }
    Copy-Item ".\$rootCaName.pem" -Destination $dest -Force

    $dest = Join-Path $infraRepoPath "$hostName.pem"
    if (Test-Path $dest) { Remove-Item $dest -Recurse -Force }
    Copy-Item ".\$hostName.pem" -Destination $dest -Force

    $dest = Join-Path $infraRepoPath "$hostName-key.pem"
    if (Test-Path $dest) { Remove-Item $dest -Recurse -Force }
    Copy-Item ".\$hostName-key.pem" -Destination $dest -Force

Write-CustomLog "Configuring WinRM HTTPS listener..."
Get-ChildItem wsman:\localhost\Listener\ | Where-Object -Property Keys -eq 'Transport=HTTPS' | Remove-Item -Recurse -ErrorAction SilentlyContinue
New-Item -Path WSMan:\localhost\Listener -Transport HTTPS -Address * -CertificateThumbPrint $($hostCertificate.Thumbprint) -Force -Verbose
Restart-Service WinRM -Verbose -Force

Write-CustomLog "Allowing HTTPS (5986) through firewall..."
New-NetFirewallRule -DisplayName "Windows Remote Management (HTTPS-In)" -Name "WinRMHTTPSIn" -Profile Any -LocalPort 5986 -Protocol TCP -Verbose

# ------------------------------
# 3) Configure WinRM HTTP (optional)
# ------------------------------
<#
$PubNets = Get-NetConnectionProfile -NetworkCategory Public -ErrorAction SilentlyContinue
foreach ($PubNet in $PubNets) {
    Set-NetConnectionProfile -InterfaceIndex $PubNet.InterfaceIndex -NetworkCategory Private
}

Set-WSManInstance WinRM/Config/Service -ValueSet @{AllowUnencrypted = $true}

foreach ($PubNet in $PubNets) {
    Set-NetConnectionProfile -InterfaceIndex $PubNet.InterfaceIndex -NetworkCategory Public
}

Get-ChildItem wsman:\localhost\Listener\ | Where-Object -Property Keys -eq 'Transport=HTTP' | Remove-Item -Recurse -ErrorAction SilentlyContinue
New-Item -Path WSMan:\localhost\Listener -Transport HTTP -Address * -Force -Verbose
Restart-Service WinRM -Verbose -Force

Write-CustomLog "Allowing HTTP (5985) through firewall..."
New-NetFirewallRule -DisplayName "Windows Remote Management (HTTP-In)" -Name "WinRMHTTPIn" -Profile Any -LocalPort 5985 -Protocol TCP -Verbose
#>

# ------------------------------
# 4) Build & Install Hyper-V Provider in InfraRepoPath
# ------------------------------


# infraRepoPath is already set earlier; ensure it exists before build
$null = New-Item -ItemType Directory -Force -Path $infraRepoPath -ErrorAction SilentlyContinue

Write-CustomLog "InfraRepoPath for hyperv provider: $infraRepoPath"

Write-CustomLog "Setting up Go environment..."
$goWorkspace = "C:\\GoWorkspace"
$env:GOPATH = $goWorkspace
[System.Environment]::SetEnvironmentVariable('GOPATH', $goWorkspace, 'User')

Write-CustomLog "Ensuring taliesins provider dir structure..."
$taliesinsDir = Join-Path -Path $env:GOPATH -ChildPath "src\\github.com\\taliesins"
if (!(Test-Path $taliesinsDir)) {
    New-Item -ItemType Directory -Force -Path $taliesinsDir | Out-Null
}
Push-Location
try {
    Set-Location $taliesinsDir

# Define the provider directory/exe
$providerDir     = Join-Path $taliesinsDir "terraform-provider-hyperv"
$providerExePath = Join-Path $providerDir  "terraform-provider-hyperv.exe"

Write-CustomLog "Checking if we need to clone or rebuild the hyperv provider..."
if (!(Test-Path $providerExePath)) {
    Write-CustomLog "Provider exe not found; cloning from GitHub..."
    git clone https://github.com/taliesins/terraform-provider-hyperv.git
}
Set-Location $providerDir

Write-CustomLog "Building hyperv provider with go..."
go build -o terraform-provider-hyperv.exe

# Determine provider version from example-infrastructure/main.tf
try {
    $providerVersion = Get-HyperVProviderVersion
    Write-CustomLog "Using Hyper-V provider version $providerVersion"
} catch {
    Write-Warning $_
    $providerVersion = '1.2.1'
    Write-CustomLog "Falling back to Hyper-V provider version $providerVersion"
}

$hypervProviderDir = Join-Path $infraRepoPath ".terraform\\providers\\registry.opentofu.org\\taliesins\\hyperv\\$providerVersion"
if (!(Test-Path $hypervProviderDir)) {
    New-Item -ItemType Directory -Force -Path $hypervProviderDir | Out-Null
}

Write-CustomLog "Copying provider exe -> $hypervProviderDir"
    $destinationBinary = Join-Path $hypervProviderDir "terraform-provider-hyperv.exe"
    if (Test-Path $destinationBinary) { Remove-Item $destinationBinary -Recurse -Force }
    Copy-Item -Path $providerExePath -Destination $destinationBinary -Force -Verbose

Write-CustomLog "Hyper-V provider installed at: $destinationBinary"
}
finally {
    # Restore the original directory even if build fails
    Pop-Location
}

# ------------------------------
# 5) Update Provider Config File (providers.tf)
# ------------------------------
$tfFile = Join-Path -Path $infraRepoPath -ChildPath "providers.tf"
if (Test-Path $tfFile) {
    Write-CustomLog "Updating providers configuration in providers.tf with certificate paths..."

    $rootCAPath   = (Resolve-Path (Join-Path -Path $infraRepoPath -ChildPath "$rootCaName.pem")).Path
    $hostCertPath = (Resolve-Path (Join-Path -Path $infraRepoPath -ChildPath "$hostName.pem")).Path
    $hostKeyPath  = (Resolve-Path (Join-Path -Path $infraRepoPath -ChildPath "$hostName-key.pem")).Path

    $escapedRootCAPath   = $rootCAPath.Replace('\\', '\\\\')
    $escapedHostCertPath = $hostCertPath.Replace('\\', '\\\\')
    $escapedHostKeyPath  = $hostKeyPath.Replace('\\', '\\\\')

    $content = Get-Content $tfFile -Raw
    $content = $content -replace '(insecure\s*=\s*)(true|false)', '${1}false'
    $content = $content -replace '(tls_server_name\s*=\s*")[^"]*"', '${1}' + $hostName + '"'
    $content = $content -replace '(cacert_path\s*=\s*")[^"]*"', '${1}' + $escapedRootCAPath + '"'
    $content = $content -replace '(cert_path\s*=\s*")[^"]*"', '${1}' + $escapedHostCertPath + '"'
    $content = $content -replace '(key_path\s*=\s*")[^"]*"', '${1}' + $escapedHostKeyPath + '"'
    Set-Content -Path $tfFile -Value $content
    Write-CustomLog "Updated providers.tf successfully."
} else {
    Write-CustomLog "providers.tf not found in $infraRepoPath; skipping provider config update."
}
Write-CustomLog @"
Done preparing Hyper-V host and installing the provider.
You can now run 'tofu plan'/'tofu apply' in $infraRepoPath.
"@
} else {
    Write-CustomLog "PrepareHyperVHost flag is disabled. Skipping Hyper-V host preparation."
}
}
    Write-CustomLog "Completed $($MyInvocation.MyCommand.Name)"
}
<|MERGE_RESOLUTION|>--- conflicted
+++ resolved
@@ -1,450 +1,449 @@
-<<<<<<< HEAD
-Param([pscustomobject]$Config)
-Import-Module (Join-Path $PSScriptRoot '..' 'lab_utils' 'LabRunner' 'LabRunner.psm1')
-=======
-Param([object]$Config)
-Import-Module "$PSScriptRoot/../lab_utils/LabRunner/LabRunner.psd1"
->>>>>>> e2d6f0e1
-Write-CustomLog "Starting $MyInvocation.MyCommand"
-
-if (-not (Get-Command Convert-CerToPem -ErrorAction SilentlyContinue)) {
-function Convert-CerToPem {
-    [CmdletBinding(SupportsShouldProcess)]
-    param(
-        [Parameter(Mandatory)]
-        [ValidateNotNullOrEmpty()]
-        [string]$CerPath,
-        [Parameter(Mandatory)]
-        [ValidateNotNullOrEmpty()]
-        [string]$PemPath
-    )
-    if (-not $PSCmdlet.ShouldProcess($PemPath, 'Create PEM file')) { return }
-
-    $bytes = [System.IO.File]::ReadAllBytes($CerPath)
-
-    $b64   = [System.Convert]::ToBase64String($bytes, 'InsertLineBreaks')
-    "-----BEGIN CERTIFICATE-----`n$b64`n-----END CERTIFICATE-----" | Set-Content -Path $PemPath
-}
-}
-
-if (-not (Get-Command Convert-PfxToPem -ErrorAction SilentlyContinue)) {
-function Convert-PfxToPem {
-    [CmdletBinding(SupportsShouldProcess)]
-    param(
-        [Parameter(Mandatory)]
-        [ValidateNotNullOrEmpty()]
-        [string]$PfxPath,
-        [securestring]$Password,
-        [Parameter(Mandatory)]
-        [ValidateNotNullOrEmpty()]
-        [string]$CertPath,
-        [Parameter(Mandatory)]
-        [ValidateNotNullOrEmpty()]
-        [string]$KeyPath
-    )
-    if ([string]::IsNullOrWhiteSpace($PfxPath)) { throw 'PfxPath cannot be null or empty' }
-    if ([string]::IsNullOrWhiteSpace($CertPath)) { throw 'CertPath cannot be null or empty' }
-    if ([string]::IsNullOrWhiteSpace($KeyPath))  { throw 'KeyPath cannot be null or empty' }
-
-    if (-not $PSCmdlet.ShouldProcess($PfxPath, 'Convert PFX to PEM')) { return }
-    if (-not (Test-Path $PfxPath) -or ((Get-Item -Path $PfxPath -ErrorAction SilentlyContinue).Length -eq 0)) {
-        throw "Invalid or unreadable PFX at $PfxPath"
-    }
-
-    try {
-        $cert = New-Object System.Security.Cryptography.X509Certificates.X509Certificate2(
-            $PfxPath,
-            $Password,
-            [System.Security.Cryptography.X509Certificates.X509KeyStorageFlags]::Exportable
-        )
-
-        $certBytes = $cert.Export([System.Security.Cryptography.X509Certificates.X509ContentType]::Cert)
-        $certB64   = [System.Convert]::ToBase64String($certBytes,'InsertLineBreaks')
-        if ($PSCmdlet.ShouldProcess($CertPath, 'Write certificate PEM')) {
-            "-----BEGIN CERTIFICATE-----`n$certB64`n-----END CERTIFICATE-----" | Set-Content -Path $CertPath
-        }
-
-        $rsa = $cert.GetRSAPrivateKey()
-        $keyBytes = $rsa.ExportPkcs8PrivateKey()
-        $keyB64   = [System.Convert]::ToBase64String($keyBytes,'InsertLineBreaks')
-        if ($PSCmdlet.ShouldProcess($KeyPath, 'Write key PEM')) {
-            "-----BEGIN PRIVATE KEY-----`n$keyB64`n-----END PRIVATE KEY-----" | Set-Content -Path $KeyPath
-        }
-    }
-    catch [System.Security.Cryptography.CryptographicException] {
-        throw "Failed to convert certificate: $($_.Exception.Message)"
-    }
-    catch {
-        throw "Invalid or unreadable PFX at $PfxPath"
-    }
-}
-}
-
-if (-not (Get-Command Get-HyperVProviderVersion -ErrorAction SilentlyContinue)) {
-function Get-HyperVProviderVersion {
-    [CmdletBinding()]
-    param(
-        [string]$MainTfPath
-    )
-
-    $defaultVersion = '1.2.1'
-    $searchPaths = @()
-
-    if ($MainTfPath) { $searchPaths += $MainTfPath }
-    $searchPaths += Join-Path $PSScriptRoot '..\example-infrastructure\main.tf'
-    $searchPaths += Join-Path $PSScriptRoot '..\main.tf'
-
-    foreach ($path in $searchPaths) {
-        if (Test-Path $path) {
-            $content = Get-Content -Path $path -Raw
-            if ($content -match 'hyperv\s*=\s*\{[^\}]*?version\s*=\s*"([^"]+)"') {
-                return $matches[1]
-            }
-            Write-Warning "Failed to parse hyperv provider version from $path"
-            return $defaultVersion
-        }
-    }
-
-    Write-Warning "main.tf not found. Using default Hyper-V provider version $defaultVersion"
-    return $defaultVersion
-}
-}
-
-if ($MyInvocation.InvocationName -ne '.') {
-Invoke-LabStep -Config $Config -Body {
-    Write-CustomLog "Running $($MyInvocation.MyCommand.Name)"
-
-if ($Config.PrepareHyperVHost -eq $true) {
-
-# Use Config to find the infra repo path early so certificate
-# operations can copy files correctly.
-    $infraRepoPath = if ([string]::IsNullOrWhiteSpace($Config.InfraRepoPath)) {
-        Join-Path $PSScriptRoot "my-infra"
-    } else {
-        $Config.InfraRepoPath
-    }
-
-
-
-# ------------------------------
-# 1) Environment Preparation
-# ------------------------------
-
-# Check if Hyper-V feature is enabled
-$hvFeature = Get-WindowsOptionalFeature -Online -FeatureName Microsoft-Hyper-V
-if ($hvFeature.State -ne "Enabled") {
-    Write-CustomLog "Enabling Hyper-V feature..."
-    Enable-WindowsOptionalFeature -Online -FeatureName Microsoft-Hyper-V -All
-} else {
-    Write-CustomLog "Hyper-V is already enabled."
-}
-
-# Check if WinRM is enabled by testing the local WSMan endpoint
-try {
-    Test-WSMan -ComputerName localhost -ErrorAction Stop | Out-Null
-    Write-CustomLog "WinRM is already enabled."
-}
-catch {
-    Write-CustomLog "Enabling WinRM..."
-    Enable-PSRemoting -SkipNetworkProfileCheck -Force
-}
-
-# Check and set WinRS MaxMemoryPerShellMB to 1024 if needed
-$currentMaxMemory = (Get-WSManInstance -ResourceURI winrm/config/WinRS).MaxMemoryPerShellMB
-if ($currentMaxMemory -ne 1024) {
-    Write-CustomLog "Setting WinRS MaxMemoryPerShellMB to 1024..."
-    Set-WSManInstance -ResourceURI winrm/config/WinRS -ValueSet @{MaxMemoryPerShellMB = 1024}
-}
-else {
-    Write-CustomLog "WinRS MaxMemoryPerShellMB is already 1024."
-}
-
-# Check and set WinRM MaxTimeoutms to 1800000 if needed
-$currentTimeout = (Get-WSManInstance -ResourceURI winrm/config).MaxTimeoutms
-if ($currentTimeout -ne 1800000) {
-    Write-CustomLog "Setting WinRM MaxTimeoutms to 1800000..."
-    Set-WSManInstance -ResourceURI winrm/config -ValueSet @{MaxTimeoutms = 1800000}
-}
-else {
-    Write-CustomLog "WinRM MaxTimeoutms is already 1800000."
-}
-
-# Check and set TrustedHosts to "*" for the WinRM client if needed
-$currentTrustedHosts = (Get-WSManInstance -ResourceURI winrm/config/Client).TrustedHosts
-if ($currentTrustedHosts -ne "*") {
-    Write-CustomLog "Setting TrustedHosts to '*'..."
-    try {
-        Set-WSManInstance -ResourceURI winrm/config/Client -ValueSet @{TrustedHosts = "*"}
-    }
-    catch {
-        Write-CustomLog "TrustedHosts is set by policy."
-    }
-}
-else {
-    Write-CustomLog "TrustedHosts is already set to '*'."
-}
-
-# Check and set Negotiate to True in WinRM service auth if needed
-$currentNegotiate = (Get-WSManInstance -ResourceURI winrm/config/Service/Auth).Negotiate
-if (-not $currentNegotiate) {
-    Write-CustomLog "Setting Negotiate to True..."
-    Set-WSManInstance -ResourceURI winrm/config/Service/Auth -ValueSet @{Negotiate = $true}
-}
-else {
-    Write-CustomLog "Negotiate is already set to True."
-}
-
-# ------------------------------
-# 2) Configure WinRM HTTPS
-# ------------------------------
-
-$rootCaName = $config.CertificateAuthority.CommonName
-$UserInput = Read-LoggedInput -Prompt "Enter the password for the Root CA certificate" -AsSecureString
-$rootCaPassword = $UserInput
-$rootCaCertificate = Get-ChildItem cert:\LocalMachine\Root | Where-Object {$_.Subject -eq "CN=$rootCaName"}
-
-if (-not $rootCaCertificate) {
-    $cerPath = ".\$rootCaName.cer"
-    $pfxPath = ".\$rootCaName.pfx"
-    $cerExists = Test-Path $cerPath
-    $pfxExists = Test-Path $pfxPath
-
-    if ($cerExists -and $pfxExists) {
-        Write-CustomLog "Importing existing Root CA certificates..."
-        Get-ChildItem cert:\LocalMachine\My | Where-Object {$_.subject -eq "CN=$rootCaName"} | Remove-Item -Force -ErrorAction SilentlyContinue
-        Import-PfxCertificate -FilePath $pfxPath -CertStoreLocation Cert:\LocalMachine\Root -Password $rootCaPassword -Exportable -Verbose | Out-Null
-        Import-PfxCertificate -FilePath $pfxPath -CertStoreLocation Cert:\LocalMachine\My -Password $rootCaPassword -Exportable -Verbose | Out-Null
-        $rootCaCertificate = Get-ChildItem cert:\LocalMachine\My | Where-Object {$_.subject -eq "CN=$rootCaName"}
-    } else {
-        # Cleanup if present
-        Get-ChildItem cert:\LocalMachine\My | Where-Object {$_.subject -eq "CN=$rootCaName"} | Remove-Item -Force -ErrorAction SilentlyContinue
-        if ($cerExists) { Remove-Item $cerPath -Force -ErrorAction SilentlyContinue }
-        if ($pfxExists) { Remove-Item $pfxPath -Force -ErrorAction SilentlyContinue }
-
-        $params = @{
-            Type              = 'Custom'
-            DnsName           = $rootCaName
-            Subject           = "CN=$rootCaName"
-            KeyExportPolicy   = 'Exportable'
-            CertStoreLocation = 'Cert:\LocalMachine\My'
-            KeyUsageProperty  = 'All'
-            KeyUsage          = 'None'
-            Provider          = 'Microsoft Strong Cryptographic Provider'
-            KeySpec           = 'KeyExchange'
-            KeyLength         = 4096
-            HashAlgorithm     = 'SHA256'
-            KeyAlgorithm      = 'RSA'
-            NotAfter          = (Get-Date).AddYears(5)
-        }
-
-        Write-CustomLog "Creating Root CA..."
-        $rootCaCertificate = New-SelfSignedCertificate @params
-
-        Export-Certificate -Cert $rootCaCertificate -FilePath $cerPath -Verbose
-        Export-PfxCertificate -Cert $rootCaCertificate -FilePath $pfxPath -Password $rootCaPassword -Verbose
-
-        # Re-import to Root store & My store
-        Get-ChildItem cert:\LocalMachine\My | Where-Object {$_.subject -eq "CN=$rootCaName"} | Remove-Item -Force -ErrorAction SilentlyContinue
-        Import-PfxCertificate -FilePath $pfxPath -CertStoreLocation Cert:\LocalMachine\Root -Password $rootCaPassword -Exportable -Verbose | Out-Null
-        Import-PfxCertificate -FilePath $pfxPath -CertStoreLocation Cert:\LocalMachine\My -Password $rootCaPassword -Exportable -Verbose | Out-Null
-
-        $rootCaCertificate = Get-ChildItem cert:\LocalMachine\My | Where-Object {$_.subject -eq "CN=$rootCaName"}
-    }
-} else {
-    Export-Certificate -Cert $rootCaCertificate -FilePath ".\$rootCaName.cer" -Force -Verbose
-    Export-PfxCertificate -Cert $rootCaCertificate -FilePath ".\$rootCaName.pfx" -Password $rootCaPassword -Force -Verbose
-}
-
-# Create Host Certificate
-$hostName      = [System.Net.Dns]::GetHostName()
-$UserInput = Read-LoggedInput -Prompt "Enter the password for the host." -AsSecureString
-$hostPassword = $UserInput
-$hostCertificate = Get-ChildItem cert:\LocalMachine\My | Where-Object {$_.Subject -eq "CN=$hostName"}
-
-if (-not $hostCertificate) {
-    # Cleanup if present
-    Get-ChildItem cert:\LocalMachine\My | Where-Object {$_.subject -eq "CN=$hostName"} | Remove-Item -Force -ErrorAction SilentlyContinue
-    Remove-Item ".\$hostName.cer" -Force -ErrorAction SilentlyContinue
-    Remove-Item ".\$hostName.pfx" -Force -ErrorAction SilentlyContinue
-
-    $dnsNames = @($hostName, "localhost", "127.0.0.1") + [System.Net.Dns]::GetHostByName($env:ComputerName).AddressList.IPAddressToString
-    $params = @{
-        Type              = 'Custom'
-        DnsName           = $dnsNames
-        Subject           = "CN=$hostName"
-        KeyExportPolicy   = 'Exportable'
-        CertStoreLocation = 'Cert:\LocalMachine\My'
-        KeyUsageProperty  = 'All'
-        KeyUsage          = @('KeyEncipherment','DigitalSignature','NonRepudiation')
-        TextExtension     = @("2.5.29.37={text}1.3.6.1.5.5.7.3.1,1.3.6.1.5.5.7.3.2")
-        Signer            = $rootCaCertificate
-        Provider          = 'Microsoft Strong Cryptographic Provider'
-        KeySpec           = 'KeyExchange'
-        KeyLength         = 2048
-        HashAlgorithm     = 'SHA256'
-        KeyAlgorithm      = 'RSA'
-        NotAfter          = (Get-Date).AddYears(2)
-    }
-
-    Write-CustomLog "Creating host certificate..."
-    $hostCertificate = New-SelfSignedCertificate @params
-
-    Export-Certificate -Cert $hostCertificate -FilePath ".\$hostName.cer" -Verbose
-    Export-PfxCertificate -Cert $hostCertificate -FilePath ".\$hostName.pfx" -Password $hostPassword -Verbose
-
-    Get-ChildItem cert:\LocalMachine\My | Where-Object {$_.Subject -eq "CN=$hostName"} | Remove-Item -Force -ErrorAction SilentlyContinue
-    Import-PfxCertificate -FilePath ".\$hostName.pfx" -CertStoreLocation Cert:\LocalMachine\My -Password $hostPassword -Exportable -Verbose
-
-    $hostCertificate = Get-ChildItem cert:\LocalMachine\My | Where-Object {$_.subject -eq "CN=$hostName"}
-} else {
-    Export-Certificate -Cert $hostCertificate -FilePath ".\$hostName.cer" -Force -Verbose
-    Export-PfxCertificate -Cert $hostCertificate -FilePath ".\$hostName.pfx" -Password $hostPassword -Force -Verbose
-}
-
-    Convert-CerToPem -CerPath ".\$rootCaName.cer" -PemPath ".\$rootCaName.pem"
-    Convert-PfxToPem -PfxPath ".\$hostName.pfx" -Password $hostPassword -CertPath ".\$hostName.pem" -KeyPath ".\$hostName-key.pem"
-
-    $dest = Join-Path $infraRepoPath "$rootCaName.pem"
-    if (Test-Path $dest) { Remove-Item $dest -Recurse -Force }
-    Copy-Item ".\$rootCaName.pem" -Destination $dest -Force
-
-    $dest = Join-Path $infraRepoPath "$hostName.pem"
-    if (Test-Path $dest) { Remove-Item $dest -Recurse -Force }
-    Copy-Item ".\$hostName.pem" -Destination $dest -Force
-
-    $dest = Join-Path $infraRepoPath "$hostName-key.pem"
-    if (Test-Path $dest) { Remove-Item $dest -Recurse -Force }
-    Copy-Item ".\$hostName-key.pem" -Destination $dest -Force
-
-Write-CustomLog "Configuring WinRM HTTPS listener..."
-Get-ChildItem wsman:\localhost\Listener\ | Where-Object -Property Keys -eq 'Transport=HTTPS' | Remove-Item -Recurse -ErrorAction SilentlyContinue
-New-Item -Path WSMan:\localhost\Listener -Transport HTTPS -Address * -CertificateThumbPrint $($hostCertificate.Thumbprint) -Force -Verbose
-Restart-Service WinRM -Verbose -Force
-
-Write-CustomLog "Allowing HTTPS (5986) through firewall..."
-New-NetFirewallRule -DisplayName "Windows Remote Management (HTTPS-In)" -Name "WinRMHTTPSIn" -Profile Any -LocalPort 5986 -Protocol TCP -Verbose
-
-# ------------------------------
-# 3) Configure WinRM HTTP (optional)
-# ------------------------------
-<#
-$PubNets = Get-NetConnectionProfile -NetworkCategory Public -ErrorAction SilentlyContinue
-foreach ($PubNet in $PubNets) {
-    Set-NetConnectionProfile -InterfaceIndex $PubNet.InterfaceIndex -NetworkCategory Private
-}
-
-Set-WSManInstance WinRM/Config/Service -ValueSet @{AllowUnencrypted = $true}
-
-foreach ($PubNet in $PubNets) {
-    Set-NetConnectionProfile -InterfaceIndex $PubNet.InterfaceIndex -NetworkCategory Public
-}
-
-Get-ChildItem wsman:\localhost\Listener\ | Where-Object -Property Keys -eq 'Transport=HTTP' | Remove-Item -Recurse -ErrorAction SilentlyContinue
-New-Item -Path WSMan:\localhost\Listener -Transport HTTP -Address * -Force -Verbose
-Restart-Service WinRM -Verbose -Force
-
-Write-CustomLog "Allowing HTTP (5985) through firewall..."
-New-NetFirewallRule -DisplayName "Windows Remote Management (HTTP-In)" -Name "WinRMHTTPIn" -Profile Any -LocalPort 5985 -Protocol TCP -Verbose
-#>
-
-# ------------------------------
-# 4) Build & Install Hyper-V Provider in InfraRepoPath
-# ------------------------------
-
-
-# infraRepoPath is already set earlier; ensure it exists before build
-$null = New-Item -ItemType Directory -Force -Path $infraRepoPath -ErrorAction SilentlyContinue
-
-Write-CustomLog "InfraRepoPath for hyperv provider: $infraRepoPath"
-
-Write-CustomLog "Setting up Go environment..."
-$goWorkspace = "C:\\GoWorkspace"
-$env:GOPATH = $goWorkspace
-[System.Environment]::SetEnvironmentVariable('GOPATH', $goWorkspace, 'User')
-
-Write-CustomLog "Ensuring taliesins provider dir structure..."
-$taliesinsDir = Join-Path -Path $env:GOPATH -ChildPath "src\\github.com\\taliesins"
-if (!(Test-Path $taliesinsDir)) {
-    New-Item -ItemType Directory -Force -Path $taliesinsDir | Out-Null
-}
-Push-Location
-try {
-    Set-Location $taliesinsDir
-
-# Define the provider directory/exe
-$providerDir     = Join-Path $taliesinsDir "terraform-provider-hyperv"
-$providerExePath = Join-Path $providerDir  "terraform-provider-hyperv.exe"
-
-Write-CustomLog "Checking if we need to clone or rebuild the hyperv provider..."
-if (!(Test-Path $providerExePath)) {
-    Write-CustomLog "Provider exe not found; cloning from GitHub..."
-    git clone https://github.com/taliesins/terraform-provider-hyperv.git
-}
-Set-Location $providerDir
-
-Write-CustomLog "Building hyperv provider with go..."
-go build -o terraform-provider-hyperv.exe
-
-# Determine provider version from example-infrastructure/main.tf
-try {
-    $providerVersion = Get-HyperVProviderVersion
-    Write-CustomLog "Using Hyper-V provider version $providerVersion"
-} catch {
-    Write-Warning $_
-    $providerVersion = '1.2.1'
-    Write-CustomLog "Falling back to Hyper-V provider version $providerVersion"
-}
-
-$hypervProviderDir = Join-Path $infraRepoPath ".terraform\\providers\\registry.opentofu.org\\taliesins\\hyperv\\$providerVersion"
-if (!(Test-Path $hypervProviderDir)) {
-    New-Item -ItemType Directory -Force -Path $hypervProviderDir | Out-Null
-}
-
-Write-CustomLog "Copying provider exe -> $hypervProviderDir"
-    $destinationBinary = Join-Path $hypervProviderDir "terraform-provider-hyperv.exe"
-    if (Test-Path $destinationBinary) { Remove-Item $destinationBinary -Recurse -Force }
-    Copy-Item -Path $providerExePath -Destination $destinationBinary -Force -Verbose
-
-Write-CustomLog "Hyper-V provider installed at: $destinationBinary"
-}
-finally {
-    # Restore the original directory even if build fails
-    Pop-Location
-}
-
-# ------------------------------
-# 5) Update Provider Config File (providers.tf)
-# ------------------------------
-$tfFile = Join-Path -Path $infraRepoPath -ChildPath "providers.tf"
-if (Test-Path $tfFile) {
-    Write-CustomLog "Updating providers configuration in providers.tf with certificate paths..."
-
-    $rootCAPath   = (Resolve-Path (Join-Path -Path $infraRepoPath -ChildPath "$rootCaName.pem")).Path
-    $hostCertPath = (Resolve-Path (Join-Path -Path $infraRepoPath -ChildPath "$hostName.pem")).Path
-    $hostKeyPath  = (Resolve-Path (Join-Path -Path $infraRepoPath -ChildPath "$hostName-key.pem")).Path
-
-    $escapedRootCAPath   = $rootCAPath.Replace('\\', '\\\\')
-    $escapedHostCertPath = $hostCertPath.Replace('\\', '\\\\')
-    $escapedHostKeyPath  = $hostKeyPath.Replace('\\', '\\\\')
-
-    $content = Get-Content $tfFile -Raw
-    $content = $content -replace '(insecure\s*=\s*)(true|false)', '${1}false'
-    $content = $content -replace '(tls_server_name\s*=\s*")[^"]*"', '${1}' + $hostName + '"'
-    $content = $content -replace '(cacert_path\s*=\s*")[^"]*"', '${1}' + $escapedRootCAPath + '"'
-    $content = $content -replace '(cert_path\s*=\s*")[^"]*"', '${1}' + $escapedHostCertPath + '"'
-    $content = $content -replace '(key_path\s*=\s*")[^"]*"', '${1}' + $escapedHostKeyPath + '"'
-    Set-Content -Path $tfFile -Value $content
-    Write-CustomLog "Updated providers.tf successfully."
-} else {
-    Write-CustomLog "providers.tf not found in $infraRepoPath; skipping provider config update."
-}
-Write-CustomLog @"
-Done preparing Hyper-V host and installing the provider.
-You can now run 'tofu plan'/'tofu apply' in $infraRepoPath.
-"@
-} else {
-    Write-CustomLog "PrepareHyperVHost flag is disabled. Skipping Hyper-V host preparation."
-}
-}
-    Write-CustomLog "Completed $($MyInvocation.MyCommand.Name)"
-}
+Param([object]$Config)
+Import-Module "$PSScriptRoot/../lab_utils/LabRunner/LabRunner.psd1"
+
+# Param([pscustomobject]$Config)
+# Import-Module (Join-Path $PSScriptRoot '..' 'lab_utils' 'LabRunner' 'LabRunner.psm1')
+
+Write-CustomLog "Starting $MyInvocation.MyCommand"
+
+if (-not (Get-Command Convert-CerToPem -ErrorAction SilentlyContinue)) {
+function Convert-CerToPem {
+    [CmdletBinding(SupportsShouldProcess)]
+    param(
+        [Parameter(Mandatory)]
+        [ValidateNotNullOrEmpty()]
+        [string]$CerPath,
+        [Parameter(Mandatory)]
+        [ValidateNotNullOrEmpty()]
+        [string]$PemPath
+    )
+    if (-not $PSCmdlet.ShouldProcess($PemPath, 'Create PEM file')) { return }
+
+    $bytes = [System.IO.File]::ReadAllBytes($CerPath)
+
+    $b64   = [System.Convert]::ToBase64String($bytes, 'InsertLineBreaks')
+    "-----BEGIN CERTIFICATE-----`n$b64`n-----END CERTIFICATE-----" | Set-Content -Path $PemPath
+}
+}
+
+if (-not (Get-Command Convert-PfxToPem -ErrorAction SilentlyContinue)) {
+function Convert-PfxToPem {
+    [CmdletBinding(SupportsShouldProcess)]
+    param(
+        [Parameter(Mandatory)]
+        [ValidateNotNullOrEmpty()]
+        [string]$PfxPath,
+        [securestring]$Password,
+        [Parameter(Mandatory)]
+        [ValidateNotNullOrEmpty()]
+        [string]$CertPath,
+        [Parameter(Mandatory)]
+        [ValidateNotNullOrEmpty()]
+        [string]$KeyPath
+    )
+    if ([string]::IsNullOrWhiteSpace($PfxPath)) { throw 'PfxPath cannot be null or empty' }
+    if ([string]::IsNullOrWhiteSpace($CertPath)) { throw 'CertPath cannot be null or empty' }
+    if ([string]::IsNullOrWhiteSpace($KeyPath))  { throw 'KeyPath cannot be null or empty' }
+
+    if (-not $PSCmdlet.ShouldProcess($PfxPath, 'Convert PFX to PEM')) { return }
+    if (-not (Test-Path $PfxPath) -or ((Get-Item -Path $PfxPath -ErrorAction SilentlyContinue).Length -eq 0)) {
+        throw "Invalid or unreadable PFX at $PfxPath"
+    }
+
+    try {
+        $cert = New-Object System.Security.Cryptography.X509Certificates.X509Certificate2(
+            $PfxPath,
+            $Password,
+            [System.Security.Cryptography.X509Certificates.X509KeyStorageFlags]::Exportable
+        )
+
+        $certBytes = $cert.Export([System.Security.Cryptography.X509Certificates.X509ContentType]::Cert)
+        $certB64   = [System.Convert]::ToBase64String($certBytes,'InsertLineBreaks')
+        if ($PSCmdlet.ShouldProcess($CertPath, 'Write certificate PEM')) {
+            "-----BEGIN CERTIFICATE-----`n$certB64`n-----END CERTIFICATE-----" | Set-Content -Path $CertPath
+        }
+
+        $rsa = $cert.GetRSAPrivateKey()
+        $keyBytes = $rsa.ExportPkcs8PrivateKey()
+        $keyB64   = [System.Convert]::ToBase64String($keyBytes,'InsertLineBreaks')
+        if ($PSCmdlet.ShouldProcess($KeyPath, 'Write key PEM')) {
+            "-----BEGIN PRIVATE KEY-----`n$keyB64`n-----END PRIVATE KEY-----" | Set-Content -Path $KeyPath
+        }
+    }
+    catch [System.Security.Cryptography.CryptographicException] {
+        throw "Failed to convert certificate: $($_.Exception.Message)"
+    }
+    catch {
+        throw "Invalid or unreadable PFX at $PfxPath"
+    }
+}
+}
+
+if (-not (Get-Command Get-HyperVProviderVersion -ErrorAction SilentlyContinue)) {
+function Get-HyperVProviderVersion {
+    [CmdletBinding()]
+    param(
+        [string]$MainTfPath
+    )
+
+    $defaultVersion = '1.2.1'
+    $searchPaths = @()
+
+    if ($MainTfPath) { $searchPaths += $MainTfPath }
+    $searchPaths += Join-Path $PSScriptRoot '..\example-infrastructure\main.tf'
+    $searchPaths += Join-Path $PSScriptRoot '..\main.tf'
+
+    foreach ($path in $searchPaths) {
+        if (Test-Path $path) {
+            $content = Get-Content -Path $path -Raw
+            if ($content -match 'hyperv\s*=\s*\{[^\}]*?version\s*=\s*"([^"]+)"') {
+                return $matches[1]
+            }
+            Write-Warning "Failed to parse hyperv provider version from $path"
+            return $defaultVersion
+        }
+    }
+
+    Write-Warning "main.tf not found. Using default Hyper-V provider version $defaultVersion"
+    return $defaultVersion
+}
+}
+
+if ($MyInvocation.InvocationName -ne '.') {
+Invoke-LabStep -Config $Config -Body {
+    Write-CustomLog "Running $($MyInvocation.MyCommand.Name)"
+
+if ($Config.PrepareHyperVHost -eq $true) {
+
+# Use Config to find the infra repo path early so certificate
+# operations can copy files correctly.
+    $infraRepoPath = if ([string]::IsNullOrWhiteSpace($Config.InfraRepoPath)) {
+        Join-Path $PSScriptRoot "my-infra"
+    } else {
+        $Config.InfraRepoPath
+    }
+
+
+
+# ------------------------------
+# 1) Environment Preparation
+# ------------------------------
+
+# Check if Hyper-V feature is enabled
+$hvFeature = Get-WindowsOptionalFeature -Online -FeatureName Microsoft-Hyper-V
+if ($hvFeature.State -ne "Enabled") {
+    Write-CustomLog "Enabling Hyper-V feature..."
+    Enable-WindowsOptionalFeature -Online -FeatureName Microsoft-Hyper-V -All
+} else {
+    Write-CustomLog "Hyper-V is already enabled."
+}
+
+# Check if WinRM is enabled by testing the local WSMan endpoint
+try {
+    Test-WSMan -ComputerName localhost -ErrorAction Stop | Out-Null
+    Write-CustomLog "WinRM is already enabled."
+}
+catch {
+    Write-CustomLog "Enabling WinRM..."
+    Enable-PSRemoting -SkipNetworkProfileCheck -Force
+}
+
+# Check and set WinRS MaxMemoryPerShellMB to 1024 if needed
+$currentMaxMemory = (Get-WSManInstance -ResourceURI winrm/config/WinRS).MaxMemoryPerShellMB
+if ($currentMaxMemory -ne 1024) {
+    Write-CustomLog "Setting WinRS MaxMemoryPerShellMB to 1024..."
+    Set-WSManInstance -ResourceURI winrm/config/WinRS -ValueSet @{MaxMemoryPerShellMB = 1024}
+}
+else {
+    Write-CustomLog "WinRS MaxMemoryPerShellMB is already 1024."
+}
+
+# Check and set WinRM MaxTimeoutms to 1800000 if needed
+$currentTimeout = (Get-WSManInstance -ResourceURI winrm/config).MaxTimeoutms
+if ($currentTimeout -ne 1800000) {
+    Write-CustomLog "Setting WinRM MaxTimeoutms to 1800000..."
+    Set-WSManInstance -ResourceURI winrm/config -ValueSet @{MaxTimeoutms = 1800000}
+}
+else {
+    Write-CustomLog "WinRM MaxTimeoutms is already 1800000."
+}
+
+# Check and set TrustedHosts to "*" for the WinRM client if needed
+$currentTrustedHosts = (Get-WSManInstance -ResourceURI winrm/config/Client).TrustedHosts
+if ($currentTrustedHosts -ne "*") {
+    Write-CustomLog "Setting TrustedHosts to '*'..."
+    try {
+        Set-WSManInstance -ResourceURI winrm/config/Client -ValueSet @{TrustedHosts = "*"}
+    }
+    catch {
+        Write-CustomLog "TrustedHosts is set by policy."
+    }
+}
+else {
+    Write-CustomLog "TrustedHosts is already set to '*'."
+}
+
+# Check and set Negotiate to True in WinRM service auth if needed
+$currentNegotiate = (Get-WSManInstance -ResourceURI winrm/config/Service/Auth).Negotiate
+if (-not $currentNegotiate) {
+    Write-CustomLog "Setting Negotiate to True..."
+    Set-WSManInstance -ResourceURI winrm/config/Service/Auth -ValueSet @{Negotiate = $true}
+}
+else {
+    Write-CustomLog "Negotiate is already set to True."
+}
+
+# ------------------------------
+# 2) Configure WinRM HTTPS
+# ------------------------------
+
+$rootCaName = $config.CertificateAuthority.CommonName
+$UserInput = Read-LoggedInput -Prompt "Enter the password for the Root CA certificate" -AsSecureString
+$rootCaPassword = $UserInput
+$rootCaCertificate = Get-ChildItem cert:\LocalMachine\Root | Where-Object {$_.Subject -eq "CN=$rootCaName"}
+
+if (-not $rootCaCertificate) {
+    $cerPath = ".\$rootCaName.cer"
+    $pfxPath = ".\$rootCaName.pfx"
+    $cerExists = Test-Path $cerPath
+    $pfxExists = Test-Path $pfxPath
+
+    if ($cerExists -and $pfxExists) {
+        Write-CustomLog "Importing existing Root CA certificates..."
+        Get-ChildItem cert:\LocalMachine\My | Where-Object {$_.subject -eq "CN=$rootCaName"} | Remove-Item -Force -ErrorAction SilentlyContinue
+        Import-PfxCertificate -FilePath $pfxPath -CertStoreLocation Cert:\LocalMachine\Root -Password $rootCaPassword -Exportable -Verbose | Out-Null
+        Import-PfxCertificate -FilePath $pfxPath -CertStoreLocation Cert:\LocalMachine\My -Password $rootCaPassword -Exportable -Verbose | Out-Null
+        $rootCaCertificate = Get-ChildItem cert:\LocalMachine\My | Where-Object {$_.subject -eq "CN=$rootCaName"}
+    } else {
+        # Cleanup if present
+        Get-ChildItem cert:\LocalMachine\My | Where-Object {$_.subject -eq "CN=$rootCaName"} | Remove-Item -Force -ErrorAction SilentlyContinue
+        if ($cerExists) { Remove-Item $cerPath -Force -ErrorAction SilentlyContinue }
+        if ($pfxExists) { Remove-Item $pfxPath -Force -ErrorAction SilentlyContinue }
+
+        $params = @{
+            Type              = 'Custom'
+            DnsName           = $rootCaName
+            Subject           = "CN=$rootCaName"
+            KeyExportPolicy   = 'Exportable'
+            CertStoreLocation = 'Cert:\LocalMachine\My'
+            KeyUsageProperty  = 'All'
+            KeyUsage          = 'None'
+            Provider          = 'Microsoft Strong Cryptographic Provider'
+            KeySpec           = 'KeyExchange'
+            KeyLength         = 4096
+            HashAlgorithm     = 'SHA256'
+            KeyAlgorithm      = 'RSA'
+            NotAfter          = (Get-Date).AddYears(5)
+        }
+
+        Write-CustomLog "Creating Root CA..."
+        $rootCaCertificate = New-SelfSignedCertificate @params
+
+        Export-Certificate -Cert $rootCaCertificate -FilePath $cerPath -Verbose
+        Export-PfxCertificate -Cert $rootCaCertificate -FilePath $pfxPath -Password $rootCaPassword -Verbose
+
+        # Re-import to Root store & My store
+        Get-ChildItem cert:\LocalMachine\My | Where-Object {$_.subject -eq "CN=$rootCaName"} | Remove-Item -Force -ErrorAction SilentlyContinue
+        Import-PfxCertificate -FilePath $pfxPath -CertStoreLocation Cert:\LocalMachine\Root -Password $rootCaPassword -Exportable -Verbose | Out-Null
+        Import-PfxCertificate -FilePath $pfxPath -CertStoreLocation Cert:\LocalMachine\My -Password $rootCaPassword -Exportable -Verbose | Out-Null
+
+        $rootCaCertificate = Get-ChildItem cert:\LocalMachine\My | Where-Object {$_.subject -eq "CN=$rootCaName"}
+    }
+} else {
+    Export-Certificate -Cert $rootCaCertificate -FilePath ".\$rootCaName.cer" -Force -Verbose
+    Export-PfxCertificate -Cert $rootCaCertificate -FilePath ".\$rootCaName.pfx" -Password $rootCaPassword -Force -Verbose
+}
+
+# Create Host Certificate
+$hostName      = [System.Net.Dns]::GetHostName()
+$UserInput = Read-LoggedInput -Prompt "Enter the password for the host." -AsSecureString
+$hostPassword = $UserInput
+$hostCertificate = Get-ChildItem cert:\LocalMachine\My | Where-Object {$_.Subject -eq "CN=$hostName"}
+
+if (-not $hostCertificate) {
+    # Cleanup if present
+    Get-ChildItem cert:\LocalMachine\My | Where-Object {$_.subject -eq "CN=$hostName"} | Remove-Item -Force -ErrorAction SilentlyContinue
+    Remove-Item ".\$hostName.cer" -Force -ErrorAction SilentlyContinue
+    Remove-Item ".\$hostName.pfx" -Force -ErrorAction SilentlyContinue
+
+    $dnsNames = @($hostName, "localhost", "127.0.0.1") + [System.Net.Dns]::GetHostByName($env:ComputerName).AddressList.IPAddressToString
+    $params = @{
+        Type              = 'Custom'
+        DnsName           = $dnsNames
+        Subject           = "CN=$hostName"
+        KeyExportPolicy   = 'Exportable'
+        CertStoreLocation = 'Cert:\LocalMachine\My'
+        KeyUsageProperty  = 'All'
+        KeyUsage          = @('KeyEncipherment','DigitalSignature','NonRepudiation')
+        TextExtension     = @("2.5.29.37={text}1.3.6.1.5.5.7.3.1,1.3.6.1.5.5.7.3.2")
+        Signer            = $rootCaCertificate
+        Provider          = 'Microsoft Strong Cryptographic Provider'
+        KeySpec           = 'KeyExchange'
+        KeyLength         = 2048
+        HashAlgorithm     = 'SHA256'
+        KeyAlgorithm      = 'RSA'
+        NotAfter          = (Get-Date).AddYears(2)
+    }
+
+    Write-CustomLog "Creating host certificate..."
+    $hostCertificate = New-SelfSignedCertificate @params
+
+    Export-Certificate -Cert $hostCertificate -FilePath ".\$hostName.cer" -Verbose
+    Export-PfxCertificate -Cert $hostCertificate -FilePath ".\$hostName.pfx" -Password $hostPassword -Verbose
+
+    Get-ChildItem cert:\LocalMachine\My | Where-Object {$_.Subject -eq "CN=$hostName"} | Remove-Item -Force -ErrorAction SilentlyContinue
+    Import-PfxCertificate -FilePath ".\$hostName.pfx" -CertStoreLocation Cert:\LocalMachine\My -Password $hostPassword -Exportable -Verbose
+
+    $hostCertificate = Get-ChildItem cert:\LocalMachine\My | Where-Object {$_.subject -eq "CN=$hostName"}
+} else {
+    Export-Certificate -Cert $hostCertificate -FilePath ".\$hostName.cer" -Force -Verbose
+    Export-PfxCertificate -Cert $hostCertificate -FilePath ".\$hostName.pfx" -Password $hostPassword -Force -Verbose
+}
+
+    Convert-CerToPem -CerPath ".\$rootCaName.cer" -PemPath ".\$rootCaName.pem"
+    Convert-PfxToPem -PfxPath ".\$hostName.pfx" -Password $hostPassword -CertPath ".\$hostName.pem" -KeyPath ".\$hostName-key.pem"
+
+    $dest = Join-Path $infraRepoPath "$rootCaName.pem"
+    if (Test-Path $dest) { Remove-Item $dest -Recurse -Force }
+    Copy-Item ".\$rootCaName.pem" -Destination $dest -Force
+
+    $dest = Join-Path $infraRepoPath "$hostName.pem"
+    if (Test-Path $dest) { Remove-Item $dest -Recurse -Force }
+    Copy-Item ".\$hostName.pem" -Destination $dest -Force
+
+    $dest = Join-Path $infraRepoPath "$hostName-key.pem"
+    if (Test-Path $dest) { Remove-Item $dest -Recurse -Force }
+    Copy-Item ".\$hostName-key.pem" -Destination $dest -Force
+
+Write-CustomLog "Configuring WinRM HTTPS listener..."
+Get-ChildItem wsman:\localhost\Listener\ | Where-Object -Property Keys -eq 'Transport=HTTPS' | Remove-Item -Recurse -ErrorAction SilentlyContinue
+New-Item -Path WSMan:\localhost\Listener -Transport HTTPS -Address * -CertificateThumbPrint $($hostCertificate.Thumbprint) -Force -Verbose
+Restart-Service WinRM -Verbose -Force
+
+Write-CustomLog "Allowing HTTPS (5986) through firewall..."
+New-NetFirewallRule -DisplayName "Windows Remote Management (HTTPS-In)" -Name "WinRMHTTPSIn" -Profile Any -LocalPort 5986 -Protocol TCP -Verbose
+
+# ------------------------------
+# 3) Configure WinRM HTTP (optional)
+# ------------------------------
+<#
+$PubNets = Get-NetConnectionProfile -NetworkCategory Public -ErrorAction SilentlyContinue
+foreach ($PubNet in $PubNets) {
+    Set-NetConnectionProfile -InterfaceIndex $PubNet.InterfaceIndex -NetworkCategory Private
+}
+
+Set-WSManInstance WinRM/Config/Service -ValueSet @{AllowUnencrypted = $true}
+
+foreach ($PubNet in $PubNets) {
+    Set-NetConnectionProfile -InterfaceIndex $PubNet.InterfaceIndex -NetworkCategory Public
+}
+
+Get-ChildItem wsman:\localhost\Listener\ | Where-Object -Property Keys -eq 'Transport=HTTP' | Remove-Item -Recurse -ErrorAction SilentlyContinue
+New-Item -Path WSMan:\localhost\Listener -Transport HTTP -Address * -Force -Verbose
+Restart-Service WinRM -Verbose -Force
+
+Write-CustomLog "Allowing HTTP (5985) through firewall..."
+New-NetFirewallRule -DisplayName "Windows Remote Management (HTTP-In)" -Name "WinRMHTTPIn" -Profile Any -LocalPort 5985 -Protocol TCP -Verbose
+#>
+
+# ------------------------------
+# 4) Build & Install Hyper-V Provider in InfraRepoPath
+# ------------------------------
+
+
+# infraRepoPath is already set earlier; ensure it exists before build
+$null = New-Item -ItemType Directory -Force -Path $infraRepoPath -ErrorAction SilentlyContinue
+
+Write-CustomLog "InfraRepoPath for hyperv provider: $infraRepoPath"
+
+Write-CustomLog "Setting up Go environment..."
+$goWorkspace = "C:\\GoWorkspace"
+$env:GOPATH = $goWorkspace
+[System.Environment]::SetEnvironmentVariable('GOPATH', $goWorkspace, 'User')
+
+Write-CustomLog "Ensuring taliesins provider dir structure..."
+$taliesinsDir = Join-Path -Path $env:GOPATH -ChildPath "src\\github.com\\taliesins"
+if (!(Test-Path $taliesinsDir)) {
+    New-Item -ItemType Directory -Force -Path $taliesinsDir | Out-Null
+}
+Push-Location
+try {
+    Set-Location $taliesinsDir
+
+# Define the provider directory/exe
+$providerDir     = Join-Path $taliesinsDir "terraform-provider-hyperv"
+$providerExePath = Join-Path $providerDir  "terraform-provider-hyperv.exe"
+
+Write-CustomLog "Checking if we need to clone or rebuild the hyperv provider..."
+if (!(Test-Path $providerExePath)) {
+    Write-CustomLog "Provider exe not found; cloning from GitHub..."
+    git clone https://github.com/taliesins/terraform-provider-hyperv.git
+}
+Set-Location $providerDir
+
+Write-CustomLog "Building hyperv provider with go..."
+go build -o terraform-provider-hyperv.exe
+
+# Determine provider version from example-infrastructure/main.tf
+try {
+    $providerVersion = Get-HyperVProviderVersion
+    Write-CustomLog "Using Hyper-V provider version $providerVersion"
+} catch {
+    Write-Warning $_
+    $providerVersion = '1.2.1'
+    Write-CustomLog "Falling back to Hyper-V provider version $providerVersion"
+}
+
+$hypervProviderDir = Join-Path $infraRepoPath ".terraform\\providers\\registry.opentofu.org\\taliesins\\hyperv\\$providerVersion"
+if (!(Test-Path $hypervProviderDir)) {
+    New-Item -ItemType Directory -Force -Path $hypervProviderDir | Out-Null
+}
+
+Write-CustomLog "Copying provider exe -> $hypervProviderDir"
+    $destinationBinary = Join-Path $hypervProviderDir "terraform-provider-hyperv.exe"
+    if (Test-Path $destinationBinary) { Remove-Item $destinationBinary -Recurse -Force }
+    Copy-Item -Path $providerExePath -Destination $destinationBinary -Force -Verbose
+
+Write-CustomLog "Hyper-V provider installed at: $destinationBinary"
+}
+finally {
+    # Restore the original directory even if build fails
+    Pop-Location
+}
+
+# ------------------------------
+# 5) Update Provider Config File (providers.tf)
+# ------------------------------
+$tfFile = Join-Path -Path $infraRepoPath -ChildPath "providers.tf"
+if (Test-Path $tfFile) {
+    Write-CustomLog "Updating providers configuration in providers.tf with certificate paths..."
+
+    $rootCAPath   = (Resolve-Path (Join-Path -Path $infraRepoPath -ChildPath "$rootCaName.pem")).Path
+    $hostCertPath = (Resolve-Path (Join-Path -Path $infraRepoPath -ChildPath "$hostName.pem")).Path
+    $hostKeyPath  = (Resolve-Path (Join-Path -Path $infraRepoPath -ChildPath "$hostName-key.pem")).Path
+
+    $escapedRootCAPath   = $rootCAPath.Replace('\\', '\\\\')
+    $escapedHostCertPath = $hostCertPath.Replace('\\', '\\\\')
+    $escapedHostKeyPath  = $hostKeyPath.Replace('\\', '\\\\')
+
+    $content = Get-Content $tfFile -Raw
+    $content = $content -replace '(insecure\s*=\s*)(true|false)', '${1}false'
+    $content = $content -replace '(tls_server_name\s*=\s*")[^"]*"', '${1}' + $hostName + '"'
+    $content = $content -replace '(cacert_path\s*=\s*")[^"]*"', '${1}' + $escapedRootCAPath + '"'
+    $content = $content -replace '(cert_path\s*=\s*")[^"]*"', '${1}' + $escapedHostCertPath + '"'
+    $content = $content -replace '(key_path\s*=\s*")[^"]*"', '${1}' + $escapedHostKeyPath + '"'
+    Set-Content -Path $tfFile -Value $content
+    Write-CustomLog "Updated providers.tf successfully."
+} else {
+    Write-CustomLog "providers.tf not found in $infraRepoPath; skipping provider config update."
+}
+Write-CustomLog @"
+Done preparing Hyper-V host and installing the provider.
+You can now run 'tofu plan'/'tofu apply' in $infraRepoPath.
+"@
+} else {
+    Write-CustomLog "PrepareHyperVHost flag is disabled. Skipping Hyper-V host preparation."
+}
+}
+    Write-CustomLog "Completed $($MyInvocation.MyCommand.Name)"
+}