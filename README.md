--- conflicted
+++ resolved
@@ -495,14 +495,10 @@
 lab_utils/Get-WindowsJobArtifacts.ps1 -RunId "<id>"
 ```
 
-<<<<<<< HEAD
+
 Python unit tests live under `py/`. `pwsh/setup-test-env.ps1` installs the required packages automatically, but you can also install them manually using
 either Poetry or a direct `pip` install to get packages like `typer`:
-=======
-Python unit tests live under `py/`. The `tools/setup-tests` helpers also
-bootstrap the Python dependencies. If you prefer manual control, install
-them using Poetry or a direct `pip` call:
->>>>>>> 9b54afc1
+
 
 ```bash
 # with Poetry
